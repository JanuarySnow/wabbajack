--- conflicted
+++ resolved
@@ -634,11 +634,7 @@
             return HashArchive(e);
         }
 
-<<<<<<< HEAD
-        public static string CheckForModList()
-=======
-        public static ModList CheckForModPack()
->>>>>>> 6c7d1759
+        public static ModList CheckForModList()
         {
             Utils.Log("Looking for attached modlist");
             using (var s = File.OpenRead(Assembly.GetExecutingAssembly().Location))
