﻿<?xml version="1.0" encoding="utf-8"?>
<Project ToolsVersion="15.0" xmlns="http://schemas.microsoft.com/developer/msbuild/2003">
  <Import Project="..\packages\Costura.Fody.4.0.0\build\Costura.Fody.props" Condition="Exists('..\packages\Costura.Fody.4.0.0\build\Costura.Fody.props')" />
  <Import Project="$(MSBuildExtensionsPath)\$(MSBuildToolsVersion)\Microsoft.Common.props" Condition="Exists('$(MSBuildExtensionsPath)\$(MSBuildToolsVersion)\Microsoft.Common.props')" />
  <PropertyGroup>
    <Configuration Condition=" '$(Configuration)' == '' ">Debug</Configuration>
    <Platform Condition=" '$(Platform)' == '' ">AnyCPU</Platform>
    <ProjectGuid>{33602679-8484-40C7-A10C-774DFF5D8314}</ProjectGuid>
    <OutputType>WinExe</OutputType>
    <RootNamespace>Wabbajack</RootNamespace>
    <AssemblyName>Wabbajack</AssemblyName>
    <TargetFrameworkVersion>v4.7.2</TargetFrameworkVersion>
    <FileAlignment>512</FileAlignment>
    <ProjectTypeGuids>{60dc8134-eba5-43b8-bcc9-bb4bc16c2548};{FAE04EC0-301F-11D3-BF4B-00C04F79EFBC}</ProjectTypeGuids>
    <WarningLevel>4</WarningLevel>
    <AutoGenerateBindingRedirects>true</AutoGenerateBindingRedirects>
    <Deterministic>true</Deterministic>
    <NuGetPackageImportStamp>
    </NuGetPackageImportStamp>
    <PublishUrl>publish\</PublishUrl>
    <Install>true</Install>
    <InstallFrom>Disk</InstallFrom>
    <UpdateEnabled>false</UpdateEnabled>
    <UpdateMode>Foreground</UpdateMode>
    <UpdateInterval>7</UpdateInterval>
    <UpdateIntervalUnits>Days</UpdateIntervalUnits>
    <UpdatePeriodically>false</UpdatePeriodically>
    <UpdateRequired>false</UpdateRequired>
    <MapFileExtensions>true</MapFileExtensions>
    <ApplicationRevision>0</ApplicationRevision>
    <ApplicationVersion>1.0.0.%2a</ApplicationVersion>
    <IsWebBootstrapper>false</IsWebBootstrapper>
    <UseApplicationTrust>false</UseApplicationTrust>
    <BootstrapperEnabled>true</BootstrapperEnabled>
  </PropertyGroup>
  <PropertyGroup Condition=" '$(Configuration)|$(Platform)' == 'Debug|AnyCPU' ">
    <PlatformTarget>x64</PlatformTarget>
    <DebugSymbols>true</DebugSymbols>
    <DebugType>full</DebugType>
    <Optimize>false</Optimize>
    <OutputPath>bin\Debug\</OutputPath>
    <DefineConstants>DEBUG;TRACE</DefineConstants>
    <ErrorReport>prompt</ErrorReport>
    <WarningLevel>4</WarningLevel>
  </PropertyGroup>
  <PropertyGroup Condition=" '$(Configuration)|$(Platform)' == 'Release|AnyCPU' ">
    <PlatformTarget>x64</PlatformTarget>
    <DebugType>pdbonly</DebugType>
    <Optimize>true</Optimize>
    <OutputPath>bin\Release\</OutputPath>
    <DefineConstants>TRACE</DefineConstants>
    <ErrorReport>prompt</ErrorReport>
    <WarningLevel>4</WarningLevel>
    <Prefer32Bit>false</Prefer32Bit>
  </PropertyGroup>
  <PropertyGroup>
    <ApplicationIcon>square_transparent_icon.ico</ApplicationIcon>
  </PropertyGroup>
  <PropertyGroup Condition="'$(Configuration)|$(Platform)' == 'Debug %28no commandargs%29|AnyCPU'">
    <DebugSymbols>true</DebugSymbols>
    <OutputPath>bin\Debug %28no commandargs%29\</OutputPath>
    <DefineConstants>DEBUG;TRACE</DefineConstants>
    <DebugType>full</DebugType>
    <PlatformTarget>x64</PlatformTarget>
    <ErrorReport>prompt</ErrorReport>
    <CodeAnalysisRuleSet>MinimumRecommendedRules.ruleset</CodeAnalysisRuleSet>
    <Prefer32Bit>true</Prefer32Bit>
  </PropertyGroup>
  <PropertyGroup Condition="'$(Configuration)|$(Platform)' == 'Debug|x64'">
    <DebugSymbols>true</DebugSymbols>
    <OutputPath>bin\x64\Debug\</OutputPath>
    <DefineConstants>DEBUG;TRACE</DefineConstants>
    <DebugType>full</DebugType>
    <PlatformTarget>x64</PlatformTarget>
    <ErrorReport>prompt</ErrorReport>
    <CodeAnalysisRuleSet>MinimumRecommendedRules.ruleset</CodeAnalysisRuleSet>
    <Prefer32Bit>true</Prefer32Bit>
  </PropertyGroup>
  <PropertyGroup Condition="'$(Configuration)|$(Platform)' == 'Release|x64'">
    <OutputPath>bin\x64\Release\</OutputPath>
    <DefineConstants>TRACE</DefineConstants>
    <Optimize>true</Optimize>
    <DebugType>pdbonly</DebugType>
    <PlatformTarget>x64</PlatformTarget>
    <ErrorReport>prompt</ErrorReport>
    <CodeAnalysisRuleSet>MinimumRecommendedRules.ruleset</CodeAnalysisRuleSet>
  </PropertyGroup>
  <PropertyGroup Condition="'$(Configuration)|$(Platform)' == 'Debug %28no commandargs%29|x64'">
    <DebugSymbols>true</DebugSymbols>
    <OutputPath>bin\x64\Debug %28no commandargs%29\</OutputPath>
    <DefineConstants>DEBUG;TRACE</DefineConstants>
    <DebugType>full</DebugType>
    <PlatformTarget>x64</PlatformTarget>
    <ErrorReport>prompt</ErrorReport>
    <CodeAnalysisRuleSet>MinimumRecommendedRules.ruleset</CodeAnalysisRuleSet>
    <Prefer32Bit>true</Prefer32Bit>
  </PropertyGroup>
  <ItemGroup>
    <Reference Include="AlphaFS, Version=2.2.0.0, Culture=neutral, PublicKeyToken=4d31a58f7d7ad5c9, processorArchitecture=MSIL">
      <HintPath>..\packages\AlphaFS.2.2.6\lib\net452\AlphaFS.dll</HintPath>
    </Reference>
    <Reference Include="CommonMark, Version=0.1.0.0, Culture=neutral, PublicKeyToken=001ef8810438905d, processorArchitecture=MSIL">
      <HintPath>..\packages\CommonMark.NET.0.15.1\lib\net45\CommonMark.dll</HintPath>
    </Reference>
    <Reference Include="Costura, Version=4.0.0.0, Culture=neutral, PublicKeyToken=9919ef960d84173d, processorArchitecture=MSIL">
      <HintPath>..\packages\Costura.Fody.4.0.0\lib\net40\Costura.dll</HintPath>
    </Reference>
    <Reference Include="ICSharpCode.SharpZipLib, Version=1.2.0.246, Culture=neutral, PublicKeyToken=1b03e6acf1164f73, processorArchitecture=MSIL">
      <HintPath>..\packages\SharpZipLib.1.2.0\lib\net45\ICSharpCode.SharpZipLib.dll</HintPath>
    </Reference>
    <Reference Include="K4os.Compression.LZ4, Version=1.1.11.0, Culture=neutral, PublicKeyToken=2186fa9121ef231d, processorArchitecture=MSIL">
      <HintPath>..\packages\K4os.Compression.LZ4.1.1.11\lib\net46\K4os.Compression.LZ4.dll</HintPath>
    </Reference>
    <Reference Include="K4os.Compression.LZ4.Streams, Version=1.1.11.0, Culture=neutral, PublicKeyToken=2186fa9121ef231d, processorArchitecture=MSIL">
      <HintPath>..\packages\K4os.Compression.LZ4.Streams.1.1.11\lib\net46\K4os.Compression.LZ4.Streams.dll</HintPath>
    </Reference>
    <Reference Include="K4os.Hash.xxHash, Version=1.0.6.0, Culture=neutral, PublicKeyToken=32cd54395057cec3, processorArchitecture=MSIL">
      <HintPath>..\packages\K4os.Hash.xxHash.1.0.6\lib\net46\K4os.Hash.xxHash.dll</HintPath>
    </Reference>
    <Reference Include="MegaApiClient, Version=1.7.1.495, Culture=neutral, PublicKeyToken=0480d311efbeb4e2, processorArchitecture=MSIL">
      <HintPath>..\packages\MegaApiClient.1.7.1\lib\net46\MegaApiClient.dll</HintPath>
    </Reference>
    <Reference Include="Microsoft.WindowsAPICodePack, Version=1.1.3.3, Culture=neutral, PublicKeyToken=8985beaab7ea3f04, processorArchitecture=MSIL">
      <HintPath>..\packages\Microsoft-WindowsAPICodePack-Core.1.1.3.3\lib\net452\Microsoft.WindowsAPICodePack.dll</HintPath>
    </Reference>
    <Reference Include="Microsoft.WindowsAPICodePack.Shell, Version=1.1.3.3, Culture=neutral, PublicKeyToken=8985beaab7ea3f04, processorArchitecture=MSIL">
      <HintPath>..\packages\Microsoft-WindowsAPICodePack-Shell.1.1.3.3\lib\net452\Microsoft.WindowsAPICodePack.Shell.dll</HintPath>
    </Reference>
    <Reference Include="Newtonsoft.Json, Version=12.0.0.0, Culture=neutral, PublicKeyToken=30ad4fe6b2a6aeed, processorArchitecture=MSIL">
      <HintPath>..\packages\Newtonsoft.Json.12.0.2\lib\net45\Newtonsoft.Json.dll</HintPath>
    </Reference>
    <Reference Include="Newtonsoft.Json.Bson, Version=1.0.0.0, Culture=neutral, PublicKeyToken=30ad4fe6b2a6aeed, processorArchitecture=MSIL">
      <HintPath>..\packages\Newtonsoft.Json.Bson.1.0.2\lib\net45\Newtonsoft.Json.Bson.dll</HintPath>
    </Reference>
    <Reference Include="SharpCompress, Version=0.23.0.0, Culture=neutral, PublicKeyToken=afb0a02973931d96, processorArchitecture=MSIL">
      <HintPath>..\packages\SharpCompress.0.23.0\lib\net45\SharpCompress.dll</HintPath>
    </Reference>
    <Reference Include="System" />
    <Reference Include="System.Buffers, Version=4.0.2.0, Culture=neutral, PublicKeyToken=cc7b13ffcd2ddd51, processorArchitecture=MSIL">
      <HintPath>..\packages\System.Buffers.4.4.0\lib\netstandard2.0\System.Buffers.dll</HintPath>
    </Reference>
    <Reference Include="System.Configuration" />
    <Reference Include="System.Data" />
    <Reference Include="System.Design" />
    <Reference Include="System.Drawing" />
    <Reference Include="System.Memory, Version=4.0.1.1, Culture=neutral, PublicKeyToken=cc7b13ffcd2ddd51, processorArchitecture=MSIL">
      <HintPath>..\packages\System.Memory.4.5.3\lib\netstandard2.0\System.Memory.dll</HintPath>
    </Reference>
    <Reference Include="System.Numerics" />
    <Reference Include="System.Numerics.Vectors, Version=4.1.3.0, Culture=neutral, PublicKeyToken=b03f5f7f11d50a3a, processorArchitecture=MSIL">
      <HintPath>..\packages\System.Numerics.Vectors.4.4.0\lib\net46\System.Numerics.Vectors.dll</HintPath>
    </Reference>
    <Reference Include="System.Runtime.CompilerServices.Unsafe, Version=4.0.4.1, Culture=neutral, PublicKeyToken=b03f5f7f11d50a3a, processorArchitecture=MSIL">
      <HintPath>..\packages\System.Runtime.CompilerServices.Unsafe.4.5.2\lib\netstandard2.0\System.Runtime.CompilerServices.Unsafe.dll</HintPath>
    </Reference>
    <Reference Include="System.Runtime.Serialization" />
    <Reference Include="System.Security" />
    <Reference Include="System.ServiceModel" />
    <Reference Include="System.Transactions" />
    <Reference Include="System.Web" />
    <Reference Include="System.Windows.Forms" />
    <Reference Include="System.Xml" />
    <Reference Include="Microsoft.CSharp" />
    <Reference Include="System.Core" />
    <Reference Include="System.Xml.Linq" />
    <Reference Include="System.Data.DataSetExtensions" />
    <Reference Include="System.Net.Http" />
    <Reference Include="System.Xaml">
      <RequiredTargetFramework>4.0</RequiredTargetFramework>
    </Reference>
    <Reference Include="websocket-sharp, Version=1.0.4.0, Culture=neutral, PublicKeyToken=5660b08a1845a91e, processorArchitecture=MSIL">
      <HintPath>..\packages\WebSocketSharpFork.1.0.4.0\lib\net35\websocket-sharp.dll</HintPath>
    </Reference>
    <Reference Include="WindowsBase" />
    <Reference Include="PresentationCore" />
    <Reference Include="PresentationFramework" />
  </ItemGroup>
  <ItemGroup>
    <ApplicationDefinition Include="App.xaml">
      <Generator>MSBuild:Compile</Generator>
      <SubType>Designer</SubType>
    </ApplicationDefinition>
    <Compile Include="Data.cs" />
    <Compile Include="LambdaCommand.cs" />
    <Compile Include="ReportBuilder.cs" />
    <Compile Include="Themes\LeftMarginMultiplierConverter.cs" />
    <Compile Include="Themes\TreeViewItemExtensions.cs" />
    <Compile Include="UIUtils.cs" />
    <Compile Include="zEditIntegration.cs" />
    <Page Include="MainWindow.xaml">
      <Generator>MSBuild:Compile</Generator>
      <SubType>Designer</SubType>
    </Page>
    <Compile Include="App.xaml.cs">
      <DependentUpon>App.xaml</DependentUpon>
      <SubType>Code</SubType>
    </Compile>
    <Compile Include="AppState.cs" />
    <Compile Include="AutoScrollBehavior.cs" />
    <Compile Include="Compiler.cs" />
    <Compile Include="Installer.cs" />
    <Compile Include="MainWindow.xaml.cs">
      <DependentUpon>MainWindow.xaml</DependentUpon>
      <SubType>Code</SubType>
    </Compile>
    <Page Include="Themes\Styles.xaml">
      <Generator>MSBuild:Compile</Generator>
      <SubType>Designer</SubType>
    </Page>
  </ItemGroup>
  <ItemGroup>
    <Compile Include="NexusAPI.cs" />
    <Compile Include="Properties\AssemblyInfo.cs">
      <SubType>Code</SubType>
    </Compile>
    <Compile Include="Properties\Resources.Designer.cs">
      <AutoGen>True</AutoGen>
      <DesignTime>True</DesignTime>
      <DependentUpon>Resources.resx</DependentUpon>
    </Compile>
    <Compile Include="Properties\Settings.Designer.cs">
      <AutoGen>True</AutoGen>
      <DependentUpon>Settings.settings</DependentUpon>
      <DesignTimeSharedInput>True</DesignTimeSharedInput>
    </Compile>
    <EmbeddedResource Include="Properties\Resources.resx">
      <Generator>ResXFileCodeGenerator</Generator>
      <LastGenOutput>Resources.Designer.cs</LastGenOutput>
    </EmbeddedResource>
    <None Include="packages.config" />
    <None Include="Properties\Settings.settings">
      <Generator>SettingsSingleFileGenerator</Generator>
      <LastGenOutput>Settings.Designer.cs</LastGenOutput>
    </None>
  </ItemGroup>
  <ItemGroup>
    <None Include="App.config" />
  </ItemGroup>
  <ItemGroup>
    <ProjectReference Include="..\Compression.BSA\Compression.BSA.csproj">
      <Project>{ff5d892f-8ff4-44fc-8f7f-cd58f307ad1b}</Project>
      <Name>Compression.BSA</Name>
    </ProjectReference>
    <ProjectReference Include="..\VirtualFileSystem\VirtualFileSystem.csproj">
      <Project>{5128b489-bc28-4f66-9f0b-b4565af36cbc}</Project>
      <Name>VirtualFileSystem</Name>
    </ProjectReference>
    <ProjectReference Include="..\Wabbajack.Common\Wabbajack.Common.csproj">
      <Project>{b3f3fb6e-b9eb-4f49-9875-d78578bc7ae5}</Project>
      <Name>Wabbajack.Common</Name>
    </ProjectReference>
  </ItemGroup>
  <ItemGroup>
    <BootstrapperPackage Include=".NETFramework,Version=v4.7.2">
      <Visible>False</Visible>
      <ProductName>Microsoft .NET Framework 4.7.2 %28x86 and x64%29</ProductName>
      <Install>true</Install>
    </BootstrapperPackage>
    <BootstrapperPackage Include="Microsoft.Net.Framework.3.5.SP1">
      <Visible>False</Visible>
      <ProductName>.NET Framework 3.5 SP1</ProductName>
      <Install>false</Install>
    </BootstrapperPackage>
  </ItemGroup>
  <ItemGroup>
    <Resource Include="square_transparent_icon.ico" />
  </ItemGroup>
  <ItemGroup>
<<<<<<< HEAD
    <None Include="css.css" />
  </ItemGroup>
  <ItemGroup>
    <EmbeddedResource Include="css-min.css" />
=======
    <EmbeddedResource Include="banner.png" />
>>>>>>> de373ca9
  </ItemGroup>
  <Import Project="$(MSBuildToolsPath)\Microsoft.CSharp.targets" />
  <Import Project="..\packages\Fody.5.1.1\build\Fody.targets" Condition="Exists('..\packages\Fody.5.1.1\build\Fody.targets')" />
  <Target Name="EnsureNuGetPackageBuildImports" BeforeTargets="PrepareForBuild">
    <PropertyGroup>
      <ErrorText>This project references NuGet package(s) that are missing on this computer. Use NuGet Package Restore to download them.  For more information, see http://go.microsoft.com/fwlink/?LinkID=322105. The missing file is {0}.</ErrorText>
    </PropertyGroup>
    <Error Condition="!Exists('..\packages\Fody.5.1.1\build\Fody.targets')" Text="$([System.String]::Format('$(ErrorText)', '..\packages\Fody.5.1.1\build\Fody.targets'))" />
    <Error Condition="!Exists('..\packages\Costura.Fody.4.0.0\build\Costura.Fody.props')" Text="$([System.String]::Format('$(ErrorText)', '..\packages\Costura.Fody.4.0.0\build\Costura.Fody.props'))" />
    <Error Condition="!Exists('..\packages\GitInfo.2.0.20\build\GitInfo.targets')" Text="$([System.String]::Format('$(ErrorText)', '..\packages\GitInfo.2.0.20\build\GitInfo.targets'))" />
  </Target>
  <Import Project="..\packages\GitInfo.2.0.20\build\GitInfo.targets" Condition="Exists('..\packages\GitInfo.2.0.20\build\GitInfo.targets')" />
</Project><|MERGE_RESOLUTION|>--- conflicted
+++ resolved
@@ -266,14 +266,13 @@
     <Resource Include="square_transparent_icon.ico" />
   </ItemGroup>
   <ItemGroup>
-<<<<<<< HEAD
     <None Include="css.css" />
   </ItemGroup>
   <ItemGroup>
     <EmbeddedResource Include="css-min.css" />
-=======
+  </ItemGroup>
+  <ItemGroup>
     <EmbeddedResource Include="banner.png" />
->>>>>>> de373ca9
   </ItemGroup>
   <Import Project="$(MSBuildToolsPath)\Microsoft.CSharp.targets" />
   <Import Project="..\packages\Fody.5.1.1\build\Fody.targets" Condition="Exists('..\packages\Fody.5.1.1\build\Fody.targets')" />
