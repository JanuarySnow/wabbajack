﻿using System;
using System.Collections.Generic;
using System.Linq;
using Microsoft.VisualStudio.TestTools.UnitTesting;
using Wabbajack.Common;
using Wabbajack.Lib;
using Wabbajack.Lib.CompilationSteps.CompilationErrors;
using File = Alphaleonis.Win32.Filesystem.File;
using Path = Alphaleonis.Win32.Filesystem.Path;

namespace Wabbajack.Test
{
    [TestClass]
    public class SanityTests : ACompilerTest
    {
        [TestMethod]
        public void TestDirectMatch()
        {

            var profile = utils.AddProfile();
            var mod = utils.AddMod();
            var test_pex = utils.AddModFile(mod, @"Data\scripts\test.pex", 10);

            utils.Configure();

            utils.AddManualDownload(
                new Dictionary<string, byte[]> {{"/baz/biz.pex", File.ReadAllBytes(test_pex)}});

            CompileAndInstall(profile);

            utils.VerifyInstalledFile(mod, @"Data\scripts\test.pex");
        }

        [TestMethod]
        public void TestDuplicateFilesAreCopied()
        {

            var profile = utils.AddProfile();
            var mod = utils.AddMod();
            var test_pex = utils.AddModFile(mod, @"Data\scripts\test.pex", 10);

            // Make a copy to make sure it gets picked up and moved around.
            File.Copy(test_pex, test_pex + ".copy");

            utils.Configure();

            utils.AddManualDownload(
                new Dictionary<string, byte[]> { { "/baz/biz.pex", File.ReadAllBytes(test_pex) } });

            CompileAndInstall(profile);

            utils.VerifyInstalledFile(mod, @"Data\scripts\test.pex");
            utils.VerifyInstalledFile(mod, @"Data\scripts\test.pex.copy");
        }

        [TestMethod]
        public void TestUpdating()
        {

            var profile = utils.AddProfile();
            var mod = utils.AddMod();
            var unchanged = utils.AddModFile(mod, @"Data\scripts\unchanged.pex", 10);
            var deleted = utils.AddModFile(mod, @"Data\scripts\deleted.pex", 10);
            var modified = utils.AddModFile(mod, @"Data\scripts\modified.pex", 10);

            utils.Configure();

            utils.AddManualDownload(
                new Dictionary<string, byte[]>
                {
                    { "/baz/unchanged.pex", File.ReadAllBytes(unchanged) },
                    { "/baz/deleted.pex", File.ReadAllBytes(deleted) },
                    { "/baz/modified.pex", File.ReadAllBytes(modified) },
                });

            CompileAndInstall(profile);

            utils.VerifyInstalledFile(mod, @"Data\scripts\unchanged.pex");
            utils.VerifyInstalledFile(mod, @"Data\scripts\deleted.pex");
            utils.VerifyInstalledFile(mod, @"Data\scripts\modified.pex");

            var unchanged_path = utils.PathOfInstalledFile(mod, @"Data\scripts\unchanged.pex");
            var deleted_path = utils.PathOfInstalledFile(mod, @"Data\scripts\deleted.pex");
            var modified_path = utils.PathOfInstalledFile(mod, @"Data\scripts\modified.pex");

            var extra_path = utils.PathOfInstalledFile(mod, @"something_i_made.foo");
            File.WriteAllText(extra_path, "bleh");


            var unchanged_modified = File.GetLastWriteTime(unchanged_path);
            var modified_modified = File.GetLastWriteTime(modified_path);

            File.WriteAllText(modified_path, "random data");
            File.Delete(deleted_path);

            Assert.IsTrue(File.Exists(extra_path));

            CompileAndInstall(profile);

            utils.VerifyInstalledFile(mod, @"Data\scripts\unchanged.pex");
            utils.VerifyInstalledFile(mod, @"Data\scripts\deleted.pex");
            utils.VerifyInstalledFile(mod, @"Data\scripts\modified.pex");

            Assert.AreEqual(unchanged_modified, File.GetLastWriteTime(unchanged_path));
            Assert.AreNotEqual(modified_modified, File.GetLastWriteTime(modified_path));
            Assert.IsFalse(File.Exists(extra_path));
        }


        [TestMethod]
        public void CleanedESMTest()
        {
            var profile = utils.AddProfile();
            var mod = utils.AddMod("Cleaned ESMs");
            var update_esm = utils.AddModFile(mod, @"Update.esm", 10);

            utils.Configure();

            var game_file = Path.Combine(utils.GameFolder, "Data", "Update.esm");
            utils.GenerateRandomFileData(game_file, 20);

            var modlist = CompileAndInstall(profile);

            utils.VerifyInstalledFile(mod, @"Update.esm");

            var compiler = ConfigureAndRunCompiler(profile);

            // Update the file and verify that it throws an error.
            utils.GenerateRandomFileData(game_file, 20);
            var exception = Assert.ThrowsException<AggregateException>(() => Install(compiler));
<<<<<<< HEAD
            Assert.AreEqual(exception.InnerExceptions.First().Message, "Game ESM hash doesn't match, is the ESM already cleaned? Please verify your local game files.");
        }

        [TestMethod]
        public void SetScreenSizeTest()
        {
            var profile = utils.AddProfile();
            var mod = utils.AddMod("dummy");

            utils.Configure();
            File.WriteAllLines(Path.Combine(utils.MO2Folder, "profiles", profile, "somegameprefs.ini"),
                new List<string>
                {
                    "[Display]",
                    "iSize H=3", 
                    "iSize W=-200"
                });

            var modlist = CompileAndInstall(profile);

            var ini = Path.Combine(utils.InstallFolder, "profiles", profile, "somegameprefs.ini").LoadIniFile();

            Assert.AreEqual(System.Windows.SystemParameters.PrimaryScreenHeight.ToString(), ini?.Display?["iSize H"]);
            Assert.AreEqual(System.Windows.SystemParameters.PrimaryScreenWidth.ToString(), ini?.Display?["iSize W"]);
=======
            Assert.IsInstanceOfType(exception.InnerExceptions.First(), typeof(InvalidGameESMError));
>>>>>>> 56371b47
        }

        [TestMethod]
        public void UnmodifiedInlinedFilesArePulledFromArchives()
        {
            var profile = utils.AddProfile();
            var mod = utils.AddMod();
            var ini = utils.AddModFile(mod, @"foo.ini", 10);
            utils.Configure();

            utils.AddManualDownload(
                new Dictionary<string, byte[]> { { "/baz/biz.pex", File.ReadAllBytes(ini) } });

            var modlist = CompileAndInstall(profile);
            var directive = modlist.Directives.Where(m => m.To == $"mods\\{mod}\\foo.ini").FirstOrDefault();

            Assert.IsNotNull(directive);
            Assert.IsInstanceOfType(directive, typeof(FromArchive));
        }

        [TestMethod]
        public void ModifiedIniFilesArePatchedAgainstFileWithSameName()
        {
            var profile = utils.AddProfile();
            var mod = utils.AddMod();
            var ini = utils.AddModFile(mod, @"foo.ini", 10);
            var meta = utils.AddModFile(mod, "meta.ini");

            utils.Configure();


            var archive = utils.AddManualDownload(
                new Dictionary<string, byte[]> { { "/baz/foo.ini", File.ReadAllBytes(ini) } });

            File.WriteAllLines(meta, new[]
            {
                "[General]",
                $"installationFile={archive}",
            });

            // Modify after creating mod archive in the downloads folder
            File.WriteAllText(ini, "Wabbajack, Wabbajack, Wabbajack!");

            var modlist = CompileAndInstall(profile);
            var directive = modlist.Directives.Where(m => m.To == $"mods\\{mod}\\foo.ini").FirstOrDefault();

            Assert.IsNotNull(directive);
            Assert.IsInstanceOfType(directive, typeof(PatchedFromArchive));
        }

    }
}<|MERGE_RESOLUTION|>--- conflicted
+++ resolved
@@ -128,8 +128,7 @@
             // Update the file and verify that it throws an error.
             utils.GenerateRandomFileData(game_file, 20);
             var exception = Assert.ThrowsException<AggregateException>(() => Install(compiler));
-<<<<<<< HEAD
-            Assert.AreEqual(exception.InnerExceptions.First().Message, "Game ESM hash doesn't match, is the ESM already cleaned? Please verify your local game files.");
+            Assert.IsInstanceOfType(exception.InnerExceptions.First(), typeof(InvalidGameESMError));
         }
 
         [TestMethod]
@@ -153,9 +152,6 @@
 
             Assert.AreEqual(System.Windows.SystemParameters.PrimaryScreenHeight.ToString(), ini?.Display?["iSize H"]);
             Assert.AreEqual(System.Windows.SystemParameters.PrimaryScreenWidth.ToString(), ini?.Display?["iSize W"]);
-=======
-            Assert.IsInstanceOfType(exception.InnerExceptions.First(), typeof(InvalidGameESMError));
->>>>>>> 56371b47
         }
 
         [TestMethod]
