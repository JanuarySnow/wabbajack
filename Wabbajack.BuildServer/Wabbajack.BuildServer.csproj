﻿<Project Sdk="Microsoft.NET.Sdk.Web">

    <PropertyGroup>
        <TargetFramework>netcoreapp3.1</TargetFramework>
        <UserSecretsId>aspnet-Wabbajack.BuildServer-6E798B30-DB04-4436-BE65-F043AF37B314</UserSecretsId>
        <WebProject_DirectoryAccessLevelKey>0</WebProject_DirectoryAccessLevelKey>
        <RuntimeIdentifier>win10-x64</RuntimeIdentifier>
        <Configurations>Debug;Release</Configurations>
        <Platforms>AnyCPU;x64</Platforms>
    </PropertyGroup>

    <ItemGroup>
        <PackageReference Include="graphiql" Version="1.2.0" />
        <PackageReference Include="GraphQL" Version="3.0.0-preview-1352" />
<<<<<<< HEAD
        <PackageReference Include="Microsoft.AspNetCore.Authentication.AzureAD.UI" Version="3.1.1" />
        <PackageReference Include="Microsoft.AspNetCore.Authentication.Core" Version="2.2.0" />
        <PackageReference Include="Microsoft.AspNetCore.Mvc.NewtonsoftJson" Version="3.1.1" />
=======
        <PackageReference Include="Microsoft.AspNetCore.Authentication.AzureAD.UI" Version="3.1.0" />
        <PackageReference Include="Microsoft.AspNetCore.Authentication.Core" Version="2.2.0" />
        <PackageReference Include="Microsoft.AspNetCore.Mvc.NewtonsoftJson" Version="3.1.0" />
>>>>>>> 476d6363
        <PackageReference Include="Microsoft.AspNetCore.StaticFiles" Version="2.2.0" />
        <PackageReference Include="Microsoft.OpenApi" Version="1.1.4" />
        <PackageReference Include="MongoDB.Driver" Version="2.10.1" />
        <PackageReference Include="MongoDB.Driver.Core" Version="2.10.1" />
        <PackageReference Include="Nettle" Version="1.3.0" />
        <PackageReference Include="Swashbuckle.AspNetCore" Version="5.0.0" />
    </ItemGroup>

    <ItemGroup>
      <ProjectReference Include="..\Wabbajack.Common\Wabbajack.Common.csproj" />
      <ProjectReference Include="..\Wabbajack.Lib\Wabbajack.Lib.csproj" />
    </ItemGroup>

    <ItemGroup>
      <None Remove="chrome_elf.dll" />
      <None Remove="d3dcompiler_47.dll" />
      <None Remove="libGLESv2.dll" />
      <None Remove="CefSharp.dll" />
      <None Remove="v8_context_snapshot.bin" />
      <None Remove="CefSharp.Core.dll" />
      <None Remove="icudtl.dat" />
      <None Remove="innounp.exe" />
      <None Remove="CefSharp.Wpf.dll" />
      <None Remove="snapshot_blob.bin" />
      <None Remove="libEGL.dll" />
      <None Remove="libcef.dll" />
      <None Remove="natives_blob.bin" />
      <None Remove="CefSharp.OffScreen.dll" />
      <None Remove="devtools_resources.pak" />
      <None Remove="CefSharp.BrowserSubprocess.Core.dll" />
      <None Remove="CefSharp.BrowserSubprocess.exe" />
      <None Remove="cefsharp.7z" />
      <None Remove="cef_extensions.pak" />
      <None Remove="cef_200_percent.pak" />
      <None Remove="cef_100_percent.pak" />
      <None Remove="cef.pak" />
      <None Remove="7z.exe" />
      <None Remove="7z.dll" />
      <None Remove="swiftshader\**" />
      <None Update="public\metrics.html">
        <CopyToOutputDirectory>PreserveNewest</CopyToOutputDirectory>
      </None>
    </ItemGroup>

    <ItemGroup>
      <_ContentIncludedByDefault Remove="Views\MetricsDashboard.cshtml" />
    </ItemGroup>

    <ItemGroup>
      <Compile Remove="swiftshader\**" />
    </ItemGroup>

    <ItemGroup>
      <EmbeddedResource Remove="swiftshader\**" />
    </ItemGroup>

    <ItemGroup>
      <Content Remove="swiftshader\**" />
    </ItemGroup>

    <ItemGroup>
      <Folder Include="public\files" />
    </ItemGroup>

</Project><|MERGE_RESOLUTION|>--- conflicted
+++ resolved
@@ -12,15 +12,12 @@
     <ItemGroup>
         <PackageReference Include="graphiql" Version="1.2.0" />
         <PackageReference Include="GraphQL" Version="3.0.0-preview-1352" />
-<<<<<<< HEAD
         <PackageReference Include="Microsoft.AspNetCore.Authentication.AzureAD.UI" Version="3.1.1" />
         <PackageReference Include="Microsoft.AspNetCore.Authentication.Core" Version="2.2.0" />
         <PackageReference Include="Microsoft.AspNetCore.Mvc.NewtonsoftJson" Version="3.1.1" />
-=======
         <PackageReference Include="Microsoft.AspNetCore.Authentication.AzureAD.UI" Version="3.1.0" />
         <PackageReference Include="Microsoft.AspNetCore.Authentication.Core" Version="2.2.0" />
         <PackageReference Include="Microsoft.AspNetCore.Mvc.NewtonsoftJson" Version="3.1.0" />
->>>>>>> 476d6363
         <PackageReference Include="Microsoft.AspNetCore.StaticFiles" Version="2.2.0" />
         <PackageReference Include="Microsoft.OpenApi" Version="1.1.4" />
         <PackageReference Include="MongoDB.Driver" Version="2.10.1" />
