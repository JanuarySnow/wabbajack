--- conflicted
+++ resolved
@@ -32,11 +32,7 @@
         }
         else
         {
-<<<<<<< HEAD
-            await _tokenProvider.SetToken(new NexusOAuthState { ApiKey = key });
-=======
             await _tokenProvider.SetToken(new() { ApiKey = key });
->>>>>>> cd03d299
             _logger.LogInformation("Set Nexus API Key to {key}", key);
             return 0;
         }
