### Changelog

#### Version - 3.6.1.0 - TBD
<<<<<<< HEAD
*Added `set-nexus-api-key` CLI command
=======
* Added Starfield meta data
>>>>>>> f69088ea

#### Version - 3.6.0.0 - 5/25/2024
* Wabbajack now uses OAuth2 for Nexus Mods logins
* Support for DirectURL use with LL files

#### Version - 3.5.0.2 - 5/21/2024
* *HOTFIX* - change how we log into Nexus Mods. We still need to rewrite this on
  Oauth2, but this should fix the current issues we have, and get people back up and running

#### Version - 3.5.0.1 - 1/15/2024
* *HOTFIX* - change the cache file names so files will be auto-rehashed

#### Version - 3.5.0.0 - 1/15/2024
* Fixed a *long* standing bug with the BSA reader. This problem has existed for at least 4 years, but was never seen
  till now. The latest Skyrim updates exposed the error. If a file inside a BSA was compressed and the compressed file
  size was *exactly* the same as the uncompressed file, WJ would not decompress the file and instead write out the raw
  LZ4 data. This would caus a ton of issues all throughout the app. 
* Modlist Authors: Delete your VFS cache, hash cache, and recompile your list from scratch. This will ensure that all
  files are properly decompressed and properly reindexed. 

#### Version - 3.4.2.0 - 1/14/2024
* Updated GameFinder to 4.1.0
  * Fixes Wabbajack not Launching on some systems
* Added the GameFinder module for EA Desktop
  * Only `Dragon Age: Origins` & `Dragon Age: Inquisition` supported for now.
  * For other games we still need to collect the right store IDs
* Fixed Final Fantasy 7: Remake Intergrade meta data
* Fixed new WebView2 instances being created constantly causing a memory leak
* Fixed the Nexus API key no longer being picked up when logging in
* Fixed Baldur's Gate 3 having to be named 'badlursgate3' instead of 'baldursgate3' when defining a modlist JSON
* Fixed wabbajack-cli.bat pointing to the wrong CLI executable path

#### Version - 3.4.1.0 - 12/21/2023
* Added Support for Final Fantasy 7: Remake Intergrade
* Update CLI to .NET 8.0 (was missed in the last update)
* Added Support for Baldur's Gate 3 
  * Very Work in Progress
  * **NOT** Plug and Play for compiling and installing!
* Fixed a logging error when closing the App without a `temp` folder to delete

#### Version - 3.4.0.0 - 11/19/2023
* Fixed `--outputPath` not being used for the CLI `compile` (thanks to @majcosta for fixing that)
* Improved Log message for cases where low storage on the drive Wabbajack is installed on causes compiles to fail
  * **To list authors still compiling on Wabbajack 3.0.5.0:**  
    This is what is causing your compiles with any newer Wabbajack version to fail.
    The reason the compile works is that you already have a full cache for all your mods and BSAs with that version and WJ only needs to add a small amount of new files to that cache and needs less temporary drive space because of that. Any version higher than 3.0.5.0 needs a new cache that can't be converted and needs WJ to unpack every Archive (zip/rar/7z/BSA/BA2) and add the files inside to the new cache.  
    Finding ways to reduce the storage footprint when compiling huge lists for the first time (since any following compiles won't need that space requirement anymore) will be investigated.
* Wabbajack will now clean the `temp` folder when closed
* Updated Dependencies
  * LZ4 to version 1.3.7-beta
  * SharpZipLib to version 1.4.2
* Fully upgraded to .NET 8.0
* Fixed the WebView2 based browser window to no longer crash the application when closed

#### Version - 3.3.0.1 - (Was only a Pre-Release)
* Fixed Manual Downloading on NexusMods being blocked by a hidden cookie consent banner

#### Version - 3.3.0.0 - 10/13/2023 (taken down due to build issues)
* Fixed some UI issues arising from 3.2.0.0 changes - more informative error text, wiki link button
* Added optional JSON flag for `DisplayVersionOnlyInInstallerView` to enable the installer image to only show version number.
* Fixed manual downloader downloading in the OS's "Downloads" folder
* Added RAM Limit setting for downloads
  * This fixes the High RAM usage (and sometimes app crashes) on some Hardware + Very High Speed Internet Connection Systems
* Added Fallout 4 (GOG) to the index
* Updated App to .NET 8.0
  * Should fix random crashes on some systems
* Updated GameFinder to 4.0.0

#### Version - 3.2.0.1 - 7/23/2023
  * Code cleanup: re-added some network and diagnostic code missing since 2.5

#### Version - 3.2.0.0 - 7/16/2023
* Fixed issues related to high RAM usage
* The resumable downloads now reserve drive space to write to in advance instead of being managed in system RAM
* remove LoversLab from the "Logins" Setting because it is deprecated for ages now and only causes confusion,
  just for the unlikely probability that LL will fix their proper API.
* Added safety to install path selection, to ensure that no files are deleted that are not intended to be.
* Fixed allowing back button during install which can result in multiple install processes
* fixed search filter not applying when pressing back button and reaccessing gallery
* Added more robust checking for protected location paths and subfolders for the launcher exe and install and download paths
* Fixed readme double opening when modlist details are prepoulated
* Added a check if Downloadpath is alongside Wabbajack.exe location, to match the install path check that already exists
* Added check for identical download and install paths
* Fixed No Delete and NoDelete being handled by stripping whitespace before the regex, to idiotproof things a bit

#### Version - 3.1.0.0 - 5/7/2023
* Fixed Readme opening twice
* Updated Text in the UI to better describe current app behavior
* Added support for resumable downloads after closing the app during downloads (not available for MEGA downloads)
* More and improved existing tooltips
* Fixed being able to click the readme button when there is no readme
* Game Selector Improvements:
  * Only games that have modlists are shown now
  * Amount of lists for a game is shown
  * Now able to filter for game in combination with filtering on only installed modlists
* Game support:
  * Added Enderal GOG support (compatibility with existing lists unclear)

#### Version - 3.0.6.2 - 1/28/2023
* Add fallback for DDS compression when installing older lists. This should keep older DDS files from not being compressed without any mipmaps at all.

#### Version - 3.0.6.1 - 1/28/2023
* Game support:
  * Added Mount & Blade II: Bennerlord support (Steam,GOG)
* Fixed BA2 files not being compressed properly due to MipMaps not being detected properly

#### Version - 3.0.6.0 - 1/21/2023
* Add support for Cubemaps in BA2 files, if you have problems with BA2 recompression, be sure to delete your `GlobalVFSCache3.sqlite` from your AppData before the next compile
* Fixed slides not being shown during installation for lists compile with the 3.0 compiler
* Set the "While loading slide" debug message to be `Trace` level, set the default minimum log level to `Information`
* Switched back to using TexConv for texture converting on Windows, should greatly improve compatibility  of texture conversion (on windows systems)

#### Version - 3.0.5.0 - 12/22/2022
* Add support for https://www.nexusmods.com/site hosted mods.
* Fix Website Links
* Game support:
  * Added support for Valheim
  * Added Cyberpunk 2077 Epic Games Store support

#### Version - 3.0.4.1 - 11/17/2022
* Fix recursive writing of meta files for meta files
* Improved Admin Check
* Improved naming of installation fields to clear up some confusion. 

#### Version - 3.0.4.0 - 11/12/2022
* Upgrade GameFinder to 2.2.1
* Update to .NET 7.0 (no user updates required)
* Update to Gallery:
  * The Gallery now also Shows the total combined storage requirement to avoid confusion
* Updates to Compilation Screen:
  * Include and Ignore Lists now have an option to add individual files
  * All file/folder pickers now allow selection of multiple files in the same folder
* Added installation-step for marking archives that weren't used during the installation as hidden inside MO2, to avoid confusion caused by leftover files from failed attempts or other modlist or private downloads (They can be unhidden by users knowing what they are doing.)
* Fixes to the inferring of settings (please use the re-infer settings button to apply them)
  * Wabbajack compilation tags should now be imported 1:1 to how they worked in 2.5
* Fixes for file association (double clicking .wabbajack files to open the installation Menu)
* Game support:
  * Added support for Karryn's Prison
  * Added support for The Witcher: Enhanced Edition
  * Added support for GOG Version of Skyrim Special Edition (It now depends on individual lists if they support it.)
  * Added support for GOG Version of Dragon's Dogma: Dark Arisen (It now depends on individual lists if they support it.)

#### Version - 3.0.3.1 - 10/30/2022
* Fix file verification issues for CreatedBSAs
* Fix files during verification where CreatedDate > LastModified

#### Version - 3.0.3.0 - 10/26/2022
* Verify hashes of all installed files
* Verify contents of BSAs during installation
* Provide a new CLI command for verifying a installed modlist
* When downloading from one Nexus CDN server fails, WJ will now try alternate Nexus servers

#### Version - 3.0.2.3 - 10/19/2022
* HOTFIX: revert GameFinder library to 1.8 until it's a bit more forgiving of corrupt files

#### Version - 3.0.2.2 - 10/19/2022
* HOTFIX: make game detection *even more* safe against crashes

#### Version - 3.0.2.1 - 10/19/2022
* HOTFIX: make game detection more safe against crashes

#### Version - 3.0.2.0 - 10/19/2022
* Show Modlist readmes after install
* Basic support for commandline options in the WPF app
* Re-add support for file associations of Wabbajack and .wabbajack files (thanks erri!)
* Update to the latest game finder libraries
* Add some debugging messages for when zEdit merge fails
* Add caching of archive validation to remove the random failures during compilation

#### Version - 3.0.1.9 - 10/4/2022
* Lots of compiler improvements for faster compilation
* Limit the log view to the last 200 messages for better UI performance
* Optimize BSA Building to give better performance and UI feedback
* Improve UI performance during "finding files to delete"

#### Version - 3.0.1.8 - 10/1/2022
* Fix broken ZEditMerge code (this stream is not readable)
* Update out-of-date dependencies
* Update CLI to perform lazy initialization of command components (faster startup)
* Fix some status messages during installation
* Optimize the modlist optimizer so runs a bit faster
* Rework the file hash cache so it doesn't block the UI thread
* Errors when downloading modlists no longer cause the app to crash
* Only parse and edit screen sizes in INI files when installing MO2 lists
* Update the build to show source code names/numbers in exceptions in the logs
* Move logs back into the same folder as the launcher
* Update the launcher to once again load new versions from the Nexus when possible

#### Version - 3.0.1.7 - 9/27/2022
* HOTFIX: fix "Could not find part of path" bug related to the profiles folder

#### Version - 3.0.1.6 - 9/26/2022
* Fix Cyberpunk 2077 GoG recognition 
* Add a CLI command `list-games` to list all games recognized by WJ and their versions/locations
* Fix Native Game Compiler installs
* Fix Native Game Compiler compilation

#### Version - 3.0.1.5 - 9/26/2022
* Fix MO2ArchiveName resolution
* Improve performance of the compiler stack
* Save the location of the browser window and open the next window in the same location
* Fix a leak of msedgwebview2.exe instances when doing manual downloads
* Massively improve patch load times
* Massively improve patch build times
* Reduce situations where the UI appears to be hung due the above two issues
* Fix file extraction progress bars not displaying properly (and going away)
* Update status bars to be a bit more accurate

#### Version - 3.0.1.4 - 9/21/2022
* Fix several of case sensitive path comparisons, that could result in deleting downloads

#### Version - 3.0.1.3 - 9/20/2022
* Auto-include splash.png files when compiling
* Fix support for `WABBAJACK_NOMATCH_INCLUDE_FILES.txt` and other variants
* Fix missing MO2ArchiveName for stardewvalley
* Write the name/version of the modlist to the log before installing
* Refuse to install inside a Game folder or the a parent of a game folder
* Refuse to install inside the Wabbajack folder or a parent of the Wabbajack folder

#### Version - 3.0.1.2 - 9/19/2022
* Fix error with FNV BSAs not building properly when files are in the root folder
* Fix for UnknownError in the Launcher (will require the Wabbajack.exe launcher to be re-downloaded)

#### Version - 3.0.1.1 - 9/19/2022
* Auto install WebView2 if Windows doesn't already have it installed
* Save settings before exiting the app
* Add more logging to the launcher

#### Version - 3.0.1.0 - 9/19/2022
* Official release of the 3.0 codebase

#### Version - 3.0.0.7 - 9/12/2022
* Fix Dragons' Dogma MO2 archive names
* Add Modlist Report for CLI

#### Version - 3.0.0.6 - 8/23/2022
* Upgrade several dependency libraries
* Provide a better error message when someone attempts to compile before logging into the Nexus (or installing a list)
* Add `Ignore` as another compiler option
* Add button to re-infer compiler settings
* Show `Selected MO2 Profile` in the compiler settings

#### Version - 3.0.0.5 - 8/22/2022
* No longer rehashes files on every compile (faster Add Roots step during compilation)
* Editing paths in the install/compile settings won't crash the app
* Fix for .refcache files not being ignored during compilation
* Greatly reduce the amount of UI hangups during compilation

#### Version - 3.0.0.4 - 8/20/2022
* Fix for: when some optional game files weren't present (like CreationKit.exe), the app would refuse to recognize any files from that game

#### Version - 3.0.0.3 - 8/20/2022
* Properly detect the program version
* Fix how the download folder is set in MO2 during installation
* During compilation, output location is now selected as a folder not a file
* Fix several CTD issues inside WJ itself

#### Version - 3.0.0.2 - 8/19/2022
* Be more tolerant of bad picture Urls while validating Nexus Downloads (thanks ForgottenGlory)
* Fix loading and saving of several compiler fields
* Show Author/Image/Title in compiler configuration page
* Attempt to fix a "Not run on owning thread" issue during compilation

#### Version - 3.0.0.1 - 8/19/2022
* Fix the utterly broken build pipeline, app actually runs now
* Trigger login pages for sites if the user doesn't log in before installing

#### Version - 3.0.0.0 - 8/18/2022
* Completely new codebase
* Based on WebView2, .NET 6
* Probably lots of new bugs, please test

#### Version - 2.5.3.28 - 8/30/2022
* Auto-inline `.compiler_settings` files during compilation

#### Version - 2.5.3.27 - 8/7/2022
* A few fixes for VectorPlexis and LL, you may need to log out and back in from these sites

#### Version - 2.5.3.26 - 8/4/2022
* Use the new VectorPlexis domain
* Use the new LoversLab API domain

#### Version - 2.5.3.25 - 6/29/2022
* Correctly modify Witcher 3 settings to the game accepts the values

#### Version - 2.5.3.23 - 6/24/2022
* Automatically set the screen resolution on Witcher 3 installs
* Fix the launcher's error messages when run in bad folders

#### Version - 2.5.3.22 - 6/13/2022
* Stop WJ from attempting to proxy all manual files
* Stop downloading the app twice when upgrading via the launcher
* Fall back to Github when we get an error from the Nexus in the launcher

#### Version - 2.5.3.21 - 6/9/2022
* Fix a bug in the streaming MediaFire downloader
* Improve the reliability of MediaFire, and Manual downloaders
* Improve logging around the Wabbajack CDN

#### Version - 2.5.3.20 - 6/8/2022
* Improve reliability of MediaFire, Mega and GDrive downloaders

#### Version - 2.5.3.19 - 6/4/2022
* Fix a potential long standing problem with hash caching

#### Version - 2.5.3.18 - 6/1/2022
* Switch to a working version of Game Finder

#### Version - 2.5.3.17 - 6/1/2022
* Switch the launcher to 3.0 code
* Download new releases from the Nexus when possible

#### Version - 2.5.3.16 - 5/22/2022
* Update to the latest Game Finder library

#### Version - 2.5.3.15 - 5/6/2022
* Don't rebuild BSAs that haven't changed (requires one more BSA build to cache the data)
* Added initial support for Dragons Dogma

#### Version - 2.5.3.14 - 4/9/2022
* HOTFIX - release to fix some build issues

#### Version - 2.5.3.13 - 4/9/2022
* Fix how the gallery displays featured lists from 3rd party repositories
* Readmes viewed from the gallery no longer route through the Wabbajack website

#### Version - 2.5.3.12 - 4/4/2022
* Allow featured modlists to exist in other repositories
* Continue to load the gallery even if a parse failure happens while loading a repository

#### Version - 2.5.3.11 - 4/2/2022
* New entry in `Links` named `discordURL` allows authors to add a discord link to their install page
* Reworks for decentralization

#### Version - 2.5.3.10 - 3/26/2022
* Report file sizes before generating patches
* When displaying a browser, we now show the navigated to Url (and a copy to clipboard button)

#### Version - 2.5.3.9 - 2/27/2022
* Manual downloader is now more tolerant of LoversLab's inane server instability

#### Version - 2.5.3.8 - 2/23/2022
* Allow users of the manual downloader to set a custom prompt text

#### Version - 2.5.3.7 - 2/1/2022
* HOTFIX: disable debug mode on the Nexus downloader

#### Version - 2.5.3.6 - 2/1/2022
* Implemented new (more reliable) code for back porting to Skyrim SE
* Mega links that use `manualURL=` now work properly with the manual downloader

#### Version - 2.5.3.5 - 1/19/2022
* Fixed support for Cyberpunk 2077 on GoG
* Added support for Sims 4

#### Version - 2.5.3.4 - 12/18/2021
* Made WJ tolerant of bad BSA files created in Skyrim AE
* Reworked list healing to be less noisy and based on the 3.0 code

#### Version - 2.5.3.3 - 12/4/2021
* Added support for Cyberpunk 2077 on GoG

#### Version - 2.5.3.2 - 11/28/2021
* Added support for Cyberpunk 2077
* Fixed a bug with tagged files/folders

#### Version - 2.5.2.2 - 8/11/2021
* Hotfix for compilation errors with TW3 modlists

#### Version - 2.5.2.1 - 7/30/2021
* Update deps to solve Steam game issue

#### Version - 2.5.2.0 - 7/20/2021
* Added compilation step that allows for automatic uploading to CDN
* Added CLI command to upload MO2 mods to CDN (and add them to the MO2 downloads)
* Upped BSA Compression to MAX to hopefully solve some >2GB errors
* Launcher now creates a `wabbajack-cli.bat` file that points to the most recent version of the cli

#### Version - 2.5.1.5 - 7/17/2021
* HOTFIX - Don't attempt to analyze files that have .dds extensions but are not DDS files internally

#### Version - 2.5.1.4 - 7/17/2021
* Fix some broken VFS caching (that's existed for awhile)
* Enable perceptual hashing for files inside BSA file

#### Version - 2.5.1.3 - 7/15/2021
* Fix textconv issue caused by a bug in ProcessHelper
* Add version info to gallery view (thanks JanuarySnow)

#### Version - 2.5.1.2 - 7/11/2021
* Fix issue with LL file upgrading
* Update GameFinder library to latest version
* Switch texture recompression to use TextConv for better compatability

#### Version - 2.5.1.1 - 7/9/2021
* Fix a bug with INI path remapping, was using case sensitive replace

#### Version - 2.5.1.0 - 7/6/2021
* Drastically improve compilation times by the removal of several bugs in the compiler

#### Version - 2.5.0.9 - 7/4/2021
* Use DX11 GPUs for compression when possible
* Don't threadbomb the system by creating O(N*M) threads when compressing textures
* Warn users that are running on old builds of Windows 10 (10.0.18363.0 or older) that some things (like LL logins) may not work
* Re-enable Nexus downloads for archived/hidden mods

#### Version - 2.5.0.8 - 7/3/2021
* Fix broken LL attachments
* Detect expired IPS4 accounts and prompt users to re-login

#### Version - 2.5.0.7 - 6/30/2021
* Make IPS4 downloader threadsafe during logins

#### Version - 2.5.0.6 - 6/29/2021
* Add Logging for IPS4 scheme handler should help with debugging login issues

#### Version - 2.5.0.5 - 6/28/2021
* Fix another NPE on texture matching
* Better logging on bad calls to IPS4 sites

#### Version - 2.5.0.4 - 6/27/2021
* Fix for NPE in Texture analysis compiler step
* Implemented attachment support in IPS4 sites
* Fix JSON response error for IPS4Sites

#### Version - 2.5.0.3 - 6/26/2021
* HOTFIX: Fix "argument out of range" error when installing modlists

#### Version - 2.5.0.2 - 6/25/2021
* HOTFIX: Fix for Nexus files that are downloadable but some API endpoints are unreachable

#### Version - 2.5.0.1 - 6/25/2021
* HOTFIX: Fix NPE with LL downloader

#### Version - 2.5.0.0 - 6/24/2021
* LoversLab downloader switched to OAuth2
* VectorPlexus downloader switched to OAuth2
* Wabbajack can now detect and compile modlists that contain resized/recompressed textures without binary
  patching the textures resulting in massively reduced sizes for `.wabbajack` files

#### Version - 2.4.4.5 - 6/12/2021
* HOTFIX: Fix a game location detection error caused by `\\` in game paths

#### Version - 2.4.4.4 - 6/9/2021
* Use Erri's Game finder library so we can centralize game detection
* Fix to a compilation error mis-detecting Skyrim folders
* Several other dependency updates

#### Version - 2.4.4.3 - 5/28/2021
* Several quality of life fixes with install paths, logging and null pointer errors

#### Version - 2.4.4.2 - 5/17/2021
* Modlists are now exported as X.wabbajack where X is the name chosen in the Compiler UI
* Added a new `Network Workaround` mode to the WJ settings panel. Enabling this will bypass Cloudflare and
  a lot of caching/DNS layers. Give this a try if you're getting strange SSL errors instead of using a VPN
  Should also help get around problems with Telekom and their interaction with Cloudflare.

#### Version - 2.4.4.1 - 5/1/2021
* HOTFIX: downgrade cefsharp to fix the in-app browser (fixes Nexus login issue)

#### Version - 2.4.4.0 - 4/30/2021
* Search by tags in the gallery view
* Moved tags to a place where they won't break the UI so much if we have a lot of them
* Added a modlist contents viewer (does not require downloading the modlist)

#### Version - 2.4.3.3 - 4/13/2021
* Default to a "Wabbajack" user agent when making HTTP calls
* Some niceties for Mod authors uploading to our CDN
* upgrade several external dependencies

#### Version - 2.4.3.2 - 4/1/2021
* Fix for crashing when WJ is installed in the root drive
* Vortex is now the only option for WJ modlists, down with MO2, purge the xenos, praise to the Emperor
* Slightly more stable GoogleDrive link verification
* Updated several dependency libraries


#### Version - 2.4.3.1 - 3/24/2021
* HOTFIX : Go back to the non-core version of CEF, .NET Core version was crashing
* Folders prefixed with `[NoDelete]` in the name will be ignored when WJ cleans a installed modlist
* Resolution detection and setting is now supported for `SSEDisplayTweaks.ini` and `Oblivion.ini`

#### Version - 2.4.3.0 - 3/20/2021
* CDN part uploads are now retried
* New compiler options for including saves/splashscreens
* Save the location of modlists when installing
* Update several deps that were still based on .NET Framework

#### Version - 2.4.2.7 - 3/11/2021
* Several fixes for working off the new CDN
* Better detect failures in the launcher
* The app now cleans up older versions (leaving a total of 2 previous versions)
* The app now updates the launcher

#### Version - 2.4.2.6 - 2/26/2021
* Cache Modlist images (based on the URL)
* Load Gallery images off the GUI thread improving UI performance

#### Version - 2.4.2.5 - 2/24/2021
* HOTFIX: Fix a O(n*m) performance bug in compilation
* Add support for Enderal SSE

#### Version - 2.4.2.4 - 2/23/2021
* Reworked GDrive downloader for better compatability
* Ignore .cache files for realz
* Add support for folder tagging in Native Compiler mode (thanks Luca!)
* Fixed a "file in use" bug with .BA2s during installation
* Several fixes for Origin game detection

#### Version - 2.4.2.3 - 2/9/2021
* Remove unused file watcher from ManualDownloader
* Lower minimum number of threads to 1
* Added support for Kerbal Space Program
* Add Origin support for DA:O
* Stop vaccuming the patch cache (resulting in overuse of resources on some system)
* Fix reading flags in comments for DeconstructBSAs
* Update the "Overwrite folder" text to explain that saves are *not* deleted
* .cache files are now ignored by the compiler

#### Version - 2.4.2.2 - 2/6/2021
* Better Origin game detection
* Don't check the download whitelist for files that are already downloaded

#### Version - 2.4.2.1 - 2/4/2021
* HOTFIX - fix for the download path sometimes being empty
* HOTFIX - fix for some drive types not being detected (e.g. RAID drives)

#### Version - 2.4.2.0 - 2/3/2021
* Rework the Nexus Manual Downloading process now with less jank
* Manual Nexus Downloading now explains why it's so painful, and how to fix it (get Premium)
* Manual Nexus Downloading no longer opens a ton of CEF processes
* Manual Nexus Downloading no longer prompts users to download files that don't exist
* Disabled CloudFlare DDOS mitigation for LoversLab downloading, the site is back to normal now

#### Version - 2.4.1.2 - 1/30/2021
* Don't install .meta files for files sourced from the game folder
* Fix bug MO2 archive name detection in .meta files (rare bug with FO4VR and other like games)
* Catch exceptions when ECS downloads manifest data
* Don't double-index game files in some situations (duplicate game names in config files)
* Update all deps
* Reduce memory usage of open files (may help with memory errors during BSA creation)

#### Version - 2.4.1.1 - 1/13/2021
* HOTFIX: Fix game file sources that don't have MO2 specific names

#### Version - 2.4.1.0 - 1/12/2021
* Fix errors with broken SQL DBs crashing the system
* Fix errors with bad SQL clean commands
* Warn when the user doesn't have enough swap space
* Better OS version detection
* Use case-insensitive comparisons in Game File Downloader's PrimaryKeyString

#### Version - 2.4.0.0 - 1/9/2021
* Wabbajack is now based on .NET 5.0 (does not require a runtime download by users)
* Origin is now supported as a game source
* Basic (mostly untested) support for Dragon Age : Origins, Dragon Age 2, and Dragon Age: Inquisition
* Replace RocksDB with SQLite should result in less process contention when running the UI and the CLI at the same time
* Fixed Regression with CloudFront IPS4 sites not requesting logins before installation
* Fixed regression that caused us to spam the Nexus with verify calls
* Further fixes for IPS4 sites
* Optimized download folder hashing by only hashing files that match a specific size (thanks Unnoen!)

#### Version - 2.3.6.2 - 12/31/2020
* HOTFIX: Also apply the IPS4 changes to LL Meta lookups

#### Version - 2.3.6.1 - 12/31/2020
* When IPS4 (e.g. LL) sites based on CEF fail to validate, they no longer hang the app
* If a IPS4 CEF site throws a 503, or 400 error, retry
* Clean out the cookies during IPS4 CEF downloads so that they don't cause 400 errors
* Limit the number of connections to IPS4 sites to 20 per minute (one per 6 seconds)
* If a site *does* timeout, throw a log of the CEF state into `CEFStates` for easier debugging by the WJ team
* Wrote a new CLI utility to stress test the Verification routines.
* Ignore files that have `\Edit Scripts\Export\` in their path
* Added info/support for GoG's version of Kingdom Come : Deliverance

#### Version - 2.3.6.0 - 12/29/2020
* Move the LoversLab downloader to a CEF based backed making it interact with CloudFlare a bit better
* Add support for No Man's Sky

#### Version - 2.3.5.1 - 12/23/2020
* HOTFIX : Recover from errors in the EGS location detector

#### Version - 2.3.5.0 - 12/16/2020
* Fix tesall.ru download support
* Implement MechWarrior 5 support as a native compiler game
* Make the title in the WJ gallery (in app) optional for games that want the title to be in the splash screen
* Worked a few kinks out of the native game compiler

#### Version - 2.3.4.3 - 12/6/2020
* Disable the back button during install/compilation

#### Version - 2.3.4.2 - 11/24/2020
* Add Support for Kingdom Come : Deliverance (via MO2)
* Several other small bug fixes and deps updates

#### Version - 2.3.4.1 - 11/15/2020
* Tell the mod updater to use the existing Nexus Client instead of creating a new one

#### Version - 2.3.4.0 - 11/15/2020
* Removed the internal Manifest Viewer, you can still view the Manifest of any Modlist on the website
* Improved Nexus warnings about being low on API calls
* Added marker for "utility modlists" we will expand on this feature further in later releases

#### Version - 2.3.3.0 - 11/5/2020
* Game file hashes are now stored on Github instead of on the build server
* Added CLI Verb to produce these hash files for the Github repo
* When a user runs out of Nexus API calls we no longer bombard the Nexus with download attempts
* Check API limits before attempting a modlist download
* Logger is less chatty about recoverable download errors
* Display integer progress values during install so users know how far along in the process they are #issue-1156

#### Version - 2.3.2.0 - 11/2/2020
* 7Zip errors now re-hash the extracted file to check for file corruption issues. Should provide
  better feedback in cases that a file is modified after being downloaded (perhaps by a disk failure)
* Fixed a file extraction issue with nested archives, most often seen whith the `Lucian` mod
* Fixed several small bugs and typeos with how open permission mirrored files are handled by Wabbajack
* Fixed a bug in the `download-url` cli command. It can now download from any Wabbajack CDN domain.

#### Version - 2.3.1.0 - 10/24/2020
* Fixed a long standing issue with path remapping, lots of edge cases were resolved here
* Implemented a basic compiler for non MO2 games, will expand as we get feedback
* Removed unused CPU percentage slider, we now have two settings, so please use the settings panel instead

#### Version - 2.3.0.4 - 10/13/2020
* Fix FOMOD extraction (for FNV)

#### Version - 2.3.0.3 - 10/12/2020
* Revert some 7zip changes due to 7zip crashing the app

#### Version - 2.3.0.2 - 10/5/2020
* Fixed a situation where 7zip would refuse to extract very large archives

#### Version - 2.3.0.1 - 10/4/2020
* Rewrote the file extraction routines. New code uses less memory, less disk space, and performs less thrashing on HDDs
* Reworked IPS4 integration to reduce download failures
* Profiles can now contain an (optional) file `compiler_settings.json` that includes options for other games to be used during install.
  This is now the only way to include extra games in the install process, implicit inclusion has been removed.
* Number of download/install threads is now manually set (defaults to CPU cores) and is independently configurable
* Includes a "Favor performance over RAM" optional mode (defaults to off) that will use excessive amounts of RAM in exchange
  for almost 1GB/sec install speed on the correct hardware. Don't enable this unless you have a fast SSD and at least 2.5GB of RAM for every
  install thread.
* Fixed Extraction so that zip files no longer cause WJ to CTD
* Better path logging during install and compilation
* Fix the "this was created with a newer version of Wabbajack" issue
* If a downloaded file doesn't match the expected hash, try alternative download locations, if allowed


#### Version - 2.2.2.0 - 8/31/2020
* Route CDN requests through a reverse proxy to improve reliability

#### Version - 2.2.1.7 - 8/25/2020
* HOTFIX - Fix 404 errors with mirrors

#### Version - 2.2.1.6 - 8/24/2020
* HOTFIX - Make LoversLab auto-update work again
* HOTFIX - Fix for "End of Stream before End of Limit" symptom on BSA extraction

#### Version - 2.2.1.5 - 8/21/2020
* HOTFIX - Fix for broken patching in RGE and other lists

#### Version - 2.2.1.4 - 8/21/2020
* HOTFIX - No really...stop doing that

#### Version - 2.2.1.3 - 8/20/2020
* HOTFIX - We broke installation of existing lists...let's stop doing that

#### Version - 2.2.1.2 - 8/20/2020
* Added `WABBAJACK_ALWAYS_DISABLE` flag (see Readme for more info)
* Modlist can't be installed if the current Wabbajack Version is smaller than the Version used during Compilation of the Modlist
* Updates to use the latest version of the Wabbajack Common libs
* Don't require more than one game to be installed, unless absolutely required (this was a compiler bug)

#### Version - 2.2.0.0 - 8/7/2020
* Can now use NTFS XPRESS16 compression to reduce install sizes (optional in the settings panel)
* Better valid directory detection during install
* Prime the Hash cache during install so that we don't have to re-hash during a modlist update
* Better detection and handling of midden files
* Reworked the installer to use less temporary storage during install, keeps fewer archives open at once
* Launcher now passes arguments to the main Wabbajack.exe application

#### Version - 2.1.3.4 - 7/28/2020
* Fixes for Tar Files (for realz this time)
* Watch disk usage, throw an error if disk usage gets too high
* Added error icon triangle under install play button if there are blocking problems.
* Added tooltip styling to limit width to 500.
* Adjusted error text for MO2Installer unexpected files.
* Added filepicker error glow
* Disable WASM in the in-app browser so we can log into the Nexus again

#### Version - 2.1.3.3 - 7/22/2020
* Relax the RAR signature so it works with RAR 5 and RAR 4 formats

#### Version - 2.1.3.2 - 7/21/2020
* Fixed regression with 7zip and bad archive files (.tar files with Nemesis)

#### Version - 2.1.3.1 - 7/20/2020
* Fixed Mediafire Downloader not handling direct links
* Support for backup mirrors when a given CDN edge node isn't available
* Several help message improvements
* List ingestion now supports compression and processes on a background threaded
* Support for validation of unlisted modlists
* Abort installation/compilation on 7zip read errors

#### Version - 2.1.3.0 - 7/16/2020
* Filters from the FilePicker are now being used
* Wabbajack will continue working even if the build server is down
* Fixed an issue where the main window does not appear after the splash screen
* Patched executable files (dlls, exes, etc.) are now virus scanned both during compilation and install
* Fixed a VFS cache load issue with compilation

#### Version - 2.1.2.0 - 7/13/2020
* Can heal hand selected MEGA files
* Several backend fixes
* Reworked the ChangeDownload CLI command
* Fix for a VFS cache error when compiling lists that extract BSAs.

#### Version - 2.1.1.0 - 7/10/2020
* New CLI option for clearing nexus cache entries (authors only)
* Retry failed Move commands
* Don't re-hash files during compilation
* Can extract BSAs via wabbajack-cli.exe

#### Version - 2.1.0.2 - 7/7/2020
* Don't scan the game folder during compilation. If you are compiling and want `Game Folder Files` create it in your MO2 folder and manually place files into it
* Don't throw a hard error on a post-patch hash failure.
* Don't save the VFS cache to disk or load it during compilation. We have other caches that make this mostly worthless

#### Version - 2.1.0.1 - 7/6/2020
* Don't include saves in .wabbajack files
* Don't delete saves from any MO2 profile during installation
* Don't try to hash .wabbajack files *in the middle of downloading them*
* Print the PrimaryKeyString in logs when an archive is missing (in case the archive name is blank)

#### Version - 2.1.0.0 - 7/2/2020
* Game files are available as downloads automatically during compilation/installation
* Game files are patched/copied/used in BSA creation automatically
* CleanedESM support removed from the compiler stack (still usable during installation for backwards compatibility)
* VR games automatically pull from base games if they are required and are installed during compilation
* New `wabbajack-cli.exe` command `inlined-file-report` which will print statistics on the patches/included files in a `.wabbajack` file

#### Version - 2.0.9.4 - 6/16/2020
* Improve interactions between server and client code

#### Version - 2.0.9.3 - 6/14/2020
* Retry 503s not all 500s

#### Version - 2.0.9.2 - 6/13/2020
* Several bug fixes
* Added Darkest Dungeon as a game to alpha test non Bethesda MO2 game integration

#### Version - 2.0.9.1 - 6/8/2020
* Add crash handling and crash logging to the application startup
* Use string distance comparisons to find Nexus mod upgrades

#### Version - 2.0.9.0 - 6/5/2020
* Added support for Fallout 4 VR

#### Version - 2.0.8.0 - 6/2/2020
* Make sure the MEGA client is logged out before logging in (#881)
* Removed final references to `nexus_link_cache` (#865)
* Run disk benchmarks for 10 seconds and use a tiered approach to disk queue size calculation of disks
* Move the patch cache into RocksDB to get rid of the occasional race conditions while creating patches
* Added downloader support for tesall.ru
* Added downloader support for Yandex Disk
* Numerous bug fixes

#### Version - 2.0.7.0 - 5/28/2020
* Code is now robust when dealing with invasive Anti-virus software. We'll retry deletes/opens if the file is in use
* Rework HTTP retries for all sites to reduce the amount of 503 errors we get from LL
* Temp files now use more robust deletion code

#### Version - 2.0.6.1 - 5/22/2020
* Fix regression with manual archive downloading

#### Version - 2.0.6.0 - 5/21/2020
* Add auto-healing features back into the client/server code
* Put in the code about "Hashing Archives" that somehow missed the last release

#### Version - 2.0.5.1 - 5/16/2020
* Close Wabbajack when opening the CLI, resolves the "RocksDB is in use" errors
* Print some helpful messages about "Hashing Archives" to let users know the app isn't dead

#### Version - 2.0.5.0 - 5/14/2020
* Make the CDN downloads multi-threaded
* Optimize installation of included files
* Reinstate a broken feature with disabled mods
* Fix how JSON serializers handle dates (UTC all the things!)
* Fix for Absolute Paths in Steam files

#### Version - 2.0.4.4 - 5/11/2020
* BA2s store file names as UTF8 instead of UTF7
* Check for a BSA file by header magic not by extension (allows .bsa.bak files to be extracted)
* Exclude the game `Data` directory from compilation

#### Version - 2.0.4.3 - 5/10/2020
* Hotfix: tell the WJ CDN downloader to create the parent folder if it doesn't exist

#### Version - 2.0.4.2 - 5/10/2020
* Hotfix: allow the WJ CDN to be used for gallery modlists
* Fix a bug with the CDN downloader and modlist compilation

#### Version - 2.0.4.1 - 5/10/2020
* Hotfix: don't throw a compilation exceptions when metas can't be inferred

#### Version - 2.0.4.0 - 5/9/2020
* Several visual improvements to the gallery thanks to the hard work of Khamûl
* Rewrote most of the server-side code for better stability and performance
* Wabbajack CDN uploads/downloads now use a much more stable segmented interface
* Fixed support for Fallout 3
* Added support for Fallout 3 via GoG
* Several fixes to MEGA support
* Mediafire no longer uses Cef should stop popups (since we no longer run the JS)
* Fallback to the normal Nexus APIs if the WJ cache server is dead

#### Version - 2.0.3.0 - 4/29/2020
* Updated the MEGA Credentials Login form with more UI elements
* Switch LZ4 compression to L8 (vs L12) for much faster SSE BSA creation
* Several other internal code tweaks to improve performance and code quality
* Fixed Mediafire pop-up ads, they are no longer shown
* Updated 3rd party libraries to latest versions

#### Version - 2.0.2.0 - 4/27/2020
* Fixed mediafire links not getting resolved
* Fixed new mega links not being accepted
* Fixed cannot delete readonly file issue
* Fixed WABBAJACK_NOMATCH_INCLUDE with files inside BSAs
* Removed software rendering mode in the GUI...that should never had made it into master

#### Version - 2.0.1.0 - 4/27/2020
* Fixed "FileNotFound" and "File is open by another process" bugs during installation
* Raised the BSA limit from 2,000,000,000 bytes to 2 ^ 31 bytes
* Added NSFW flags for modlists/gallery
* Fixed zEdit settings integration

#### Version - 2.0.0.0 - 4/25/2020
* Reworked all internal routines to use Relative/Absolute path values instead of strings
* Reworked all internal routines to use Hash values instead of strings
* Reworked all internal routines to use Game values instead of strings
* Vortex support has been removed, it wasn't well tested, and wasn't used by enough people to justify further support
* Modlists are no longer saved in a binary format, everything uses Json
* Json type names are now a bit more human friendly
* All server-side code that used MongoDB now uses SQL (unifying the database)
* All Nexus validation code has been reworked to leverage RSS feeds for faster response times to updates
* All non-Nexus validation code has been reworked for better performance
* Feeds are now validated on demand, this is possible due to having a SQL backend and improved Nexus support
* Jobs in the job queue no long clobber each other so much
* BSA routines are now mostly async
* During installation, only the bare minimum number of files are extracted from a 7zip
* During indexing/extraction BSA files are not extracted, instead they are opened and files are read on-demand
* File extraction is now mostly async
* Modlists now only support website readmes (file readmes weren't used much and were a pain to read)
* Modlists now require a machine-readable version field
* Added support for games installed via the Bethesda Launcher
* Cache disk benchmarking results to save startup time of compilation/install
* Added VectorPlexus mods to the slideshow

#### Version - 1.1.5.0 - 4/6/2020
* Included LOOT configs are no longer Base64 encoded
* Reworked Wabbajack-cli
* Can use a MEGA login (if you have it, not required)
* Don't use the buggy Nexus SSO server, instead use the in-browser API key generator
* Several fixes for zEdit merge integration, handles several side-cases of improper configuration

#### Version - 1.1.4.0 - 3/30/2020
* Added support for Morrowind on GOG
* Fix a bug in the Author file uploader (Sync Error)
* Include symbols in the launcher
* Fix a small race condition/deadlock in the worker queue code

#### Version - 1.1.3.0 - 3/23/2020
* Fix for a lack of VC++ Redist dlls on newly installed Windows machines.

#### Version - 1.1.2.0 - 3/20/2020
* We now set VRAM settings for Skyrim LE ENBs
* Fixes for Morrowind Game metadata
* We now provide suggestions for users who try to install modlists for games they don't have installed
* We now warn users if they aren't running a modern version of Windows

#### Version - 1.1.1.0 - 3/9/2020
* Hotfix for Virtual Memory errors while creating BSAs

#### Version - 1.1.0.0 - 3/5/2020
* Binary Patching stores temporary and patch data on disk instead of memory (reducing memory usage)
* Fix a memory leak with diffing progress reporting
* Fix a bug with bad data in inferred game INI files.
* Added download support for YouTube
* Slideshow can now display mods from non-Nexus sites
* Building BSAs now leverage Virtual Memory resulting in a 32x reduction in memory usage during installation (#609)

#### Verison - 1.0.0.0 - 2/29/2020
* 1.0, first non-beta release

#### Version - 0.9.23.0 - 2/27/2020
* Several bugfixes and tweaks
* This is most likely the last version before the  1.0 release

#### Version - 0.9.22.1 - 2/25/2020
* Fix NaN error during installation

#### Version - 0.9.22.0 - 2/24/2020
* Server side fixes for CORS support and FTP uploads
* Print the assembly version in the log (#565)
* Don't thrash the VFS cache name quite so much
* Use OctoDiff instead of BSDiff for better performance during diff generation

#### Version - 0.9.21.0 - 2/23/2020
* Fix never ending hash issue

#### Version - 0.9.20.0 - 2/21/2020
* Don't reuse HTTP request objects (#532)
* Block popups in the in-app browser (#535)
* Don't print API keys in logs (#533)
* Store xxHash caches in binary format (#530)
* Added support for Morrowind BSA creation/unpacking
* Calculate screen size using DPI aware routines (#545)
* Only retain the most recent 50 log files


#### Version - 0.9.19.0 - 2/14/2020
* Disable server-side indexing of all mods from the Nexus
* Accept download states from clients and index the mods we haven't seen
* Fixes for Skyrin VR USSEP patch
* Remember the download states that we index on the server
* Only print remaining nexus quotas when they change
* Reworked the HTTP backend for Nexus/Http downloads performance and stability is much improved
* Fixed key errors with compilation and installation
* Improvements to the new manifest report

#### Version - 0.9.18.0 - 2/11/2020
* Auto update functionality added client-side.
* Slideshow now moves to next slide when users clicks, even if paused
* Installer now prints to log what modlist it is installing
* Adding `matchAll=<archive-name>` to a *mods's* `meta.ini` file will result in unconditional patching for all unmatching files or BSAs in
  that mod (issue #465)
* Added support for non-premium Nexus downloads via manual downloading through the in-app browser.
* Downloads from Bethesda.NET are now supported. Can login via SkyrimSE or Fallout 4.
* Manual URL downloads are streamlined
* AFKMods.com download support is improved

#### Version - 1.0 beta 17 - 1/22/2020
* Build server now indexes CDN files after they are uploaded
* Build server actively looks for DynDOLOD updates
* Fix for the null key exception during compilation
* Added support for tesalliance, and afkmods
* Fix for queue size recommendation of 0GB RAM on low-end machines
* Fix for website readme compilation
* Fix for compiler downloads folder specification (was always standard path)

#### Version - 1.0 beta 16 - 1/19/2020
* Progress ring displays when downloading modlist images
* GUI releases memory of download modlists better when navigating around
* Fixed phrasing after failed installations to say "failed".
* Fixed download bug that was marking some modlists as corrupted if they were replacing older versions.
* While compiling Wabbajack will attempt to download VFS and .meta data from the build server

#### Version - 1.0 beta 15 - 1/6/2020
* Don't delete the download folder when deleting empty folders during an update
* If `Game Folder Files` exists in the MO2 folder during compilation the Game folder will be ignored as a file source

#### Version - 1.0 beta 14 - 1/6/2020
* Updating a list twice without starting WJ no longer deletes your modlist
* .mohidden files will now be correctly detected during binary patching
* Added support for MO2's new path format
* Added support for MO2 2.2.2's `portable.txt` feature
* Added support for VectorPlexus downloads
* Added a new CLI interface for providing Nexus API key overrides
* Several UI backend improvements

#### Version - 1.0 beta 13 - 1/4/22020
* Several fixes for steam game handling
* Fixes for metrics reporting

#### Version - 1.0 beta 12 - 1/3/22020
* Breaking change: the internal serialization format has changed, this will make existing lists inoperable on the latest version of WJ
* Added a change to serialization to make it backwards-compatible in the future
* Added an anonymous key to the metrics
* Fixed INI errors (again)

#### Version - 1.0 beta 11 - 1/3/2020
* Rewrote the ModDB downloader to retry with other mirrors after failure
* INI parse errors are now soft errors
* Fixed several backend stability bugs
* Changed application version scheme to better match the actual app version

#### Version - 1.0 beta 10 - 12/23/2019
* Many internal bug fixes releated to deadlocking
* Take the system RAM into account when configuring queue sizes
* Fixed the "This shouldn't happen" bug during patching. Thanks Noggog for spending countless hours on tracking down the problems.

#### Version - 1.0 beta 9 - 12/18/2019
* Create output folders before trying to download a file

#### Version - 1.0 beta 8 - 12/17/2019
* Fixed parsing of buggy ini files (Bethesda supports them so we must as well)
* Disable invalid modlists instead of hiding them
* Several Vortex improvements
* Implemented HTTP resuming for file downloads

#### Version - 1.0 beta 7 - 12/15/2019
* Fixed a regression with HTTP downloading introduced in beta 5
* No longer show broken modlists in the gallery
* Add Stardew Valley support
* Add support for .dat extraction
* Several UI fixes

#### Version - 1.0 beta 6 - 12/14/2019
* Fixes for some strange steam library setups
* Implemented download/install counts

#### Version - 1.0 beta 5 - 12/14/2019
* Added LoversLab download support
* Nexus and LL logins now happen via a in-ap browser
* Several UI enhancements

#### Version - 1.0 beta 4 - 12/3/2019
* Several crash and bug fixes

#### Version - 1.0 beta 3 - 11/30/2019
* Reworked much of the UI into a single window
* Can download modlists directly through the single-window UI
* Removed hard error on lack of disk space. We need to think about how we calculate required space


#### Version - 1.0 beta 2 - 11/23/2019
* Optimized install process, if you install on a directory that already contains an install
  the minimal amount of work will be done to update the install, instead of doing a complete
  from-scratch install
* Vortex Support for some non-Bethesda games.
* Reworked several internal systems (VFS and workqueues) for better reliability and stability
* Patches are cached during compilation, and source files are no longer extracted every compile

#### Version 1.0 beta 1 - 11/6/2019
* New Installation GUI
* Files are now moved during installation instead of copied
* Many other internal/non-user-facing improvements and optimizations

#### Version 1.0 alpha 5 - 11/2/2019
* Fix a NPE exception with game ESM verification

#### Version 1.0 alpha 4 - 11/2/2019
* Reorganize steps so that we run zEdit merges before NOMATCH_INCLUDE
* Look for hidden/optional ESMs when building zEdit plugins
* Check for modified ESMs before starting the long install process

#### Version 1.0 alpha 3 - 11/2/2019
* Slideshow more responsive on pressing next
* Slideshow timer resets when next is pressed
* Changed modlist extension to `.wabbajack`
* You can now open modlists directly (after initial launch)
* Wabbajack will exit if MO2 is running
* Added support for zEdit merges. We detect the zEdit install location by scanning the tool list in
  Mod Organizer's .ini files, then we use the merges.json file to figure out the contents of each merge.

#### Version 1.0 alpha 2 - 10/15/2019
* Fix installer running in wrong mode

#### Version 1.0 alpha 1 - 10/14/2019
* Several internal bug fixes

#### Version 0.9.5 - 10/12/2019
* New Property system for chaning Modlist Name, Author, Description, Website, custom Banner and custom Readme
* Slideshow can now be disabled
* NSFW mods can be toggled to not appear in the Slideshow
* Set Oblivion's MO2 names to `Oblivion` not `oblivion`
* Fix validation tests to run in CI
* Add `check for broken archives` batch functionality
* Remove nexus timeout for login, it's pointless.
* Force slides to load before displaying
* Supress slide load failures
* UI is now resizeable
* Setup Crash handling at the very start of the app
* Add BA2 support
* Fix Downloads folder being incorrectly detected in some cases
* Fix validation error on selecting an installation directory in Install mode
* Reworked download code to be more extensible and stable

#### Version 0.9.4 - 10/2/2019
* Point github icon to https://github.com/wabbajack-tools/wabbajack
* Add game registry entry for Skyrim VR
* Modlists are now .zip files.
* Modlists now end with `.modlist_v1` to enable better version control
* If `readme.md` is found in the profile directory, inline it into the install report.
* Fix bug with null uri in slideshow images
* Fix bug in CleanedESM generation

#### Version 0.9.3 - 9/30/2019
* Add WABBAJACK_NOMATCH_INCLUDE works like WABBAJACK_INCLUDE but only includes files that are found to be missing at the end of compilation
* Add a list of all inlined data blobs to the install report, useful for reducing installer sizes
* Increased dummy EPS detection size to 250 bytes and added .esm files to the filter logic
* Only sync the VFS cache when it changes.
* Fix a crash in GroupedByArchive()
* Detect and zEdit Merges and include binary patches for merges (no install support yet)
* Add unit/integration tests.
* Don't assume *everyone* has LOOT
* Added support for `.exe` installers
* Rework UI to support a slideshow of used mods during installation and compilation
* Remove support for extracting `.exe` installers
* Added support for `.omod` files
* Stop emitting `.exe` modlist installers
* Reworked Nexus HTTP API - Thanks Cyclonit
* Added permissions system
* Auto detect game folders

#### Version 0.9.2 - 9/18/2013
* Fixed a bug with BSA string encoding
* Fixed another profile issue confirmed that they are properly included now
* Log when the executable is being generated
* Fixed a integer overflow resulting in a crash in very large BSA reading
* Fix a bug in BSA string encoding
* Add human friendly filesizes to the download header and file info sections in the Install Report
* Improve compilation times by caching BSDiff patches
* Detect when VFS root folders don't exist
* Only reauth against the Nexus every 3 days (instead of 12 hours)
* Optimize executable patching by switching to .NET serialization and LZ4 compression
* Ignore some files Wabbajack creates
* Improve compilation times by reworking file indexing algorithm
* Store patch files in byte format instead of base64 strings
* Verify SHA of patched files after install
* Treat .fomod files as archives
* Include WABBAJACK_INCLUDE files before including patches
* Ignore .bin and .refcache files (DynDOLOD temp files)
* Shell out to cmd.exe for VFS cleaning should fix "ReadOnlyFile" errors once and for all
* Switch out folder selection routines for Win32 APIs, should fix issue #27
* Disable the UI while working on things, so users don't accidentally mis-click during installation/loading
* Disabled "ignore missing files", it didn't work anyways
* Properly delete BSA temp folder after install
* Include size and hash for installed files

#### Version 0.9.1 - 9/5/2019
* Fixed a bug where having only one profile selected would result in no profiles being selected


#### Version 0.9 - 9/5/2019
* Added log information for when modlists start parsing during installation
* Check all links during mod list creation
* Generate a installation report during compilation
* Show the report after compiling
* Added a button to view the report before installing
* Added support for non-archive files in downloads and installation. You can now provide a link directly to a file
  that is copied directly into a modfile (commonly used for `SSE Terrain Tamriel.esm`)
* Fix crash caused by multiple downloads with the same SHA256
* Putting `WABBAJACK_ALWAYS_ENABLE` on a mod's notes/comments will cause it to always be included in the modlist, even if disabled
* All `.json`, `.ini`, and `.yaml` files that contain remappable paths are now inlined and remapped.
* If Wabbajack finds a file called `otherprofiles.txt` inside the compiled profile's folder. Then that file is assumed
  to be a list of other profiles to be included in the install. This list should be the name of a profile, one name per line.
* Can now set the download folder both during compilation and installation.
* Any config files pointing to the download folder are remapped.
* Refuse to run inside `downloads` folders (anti-virus watches these files too closely and it can cause VFS issues)
* Refuse to run if MO2 is on the system installed in non-portable mode (otherwise broken installs may result)
* Config files that don't otherwise match a rule are inlined into the modlist
* Warn users before installing into an existing MO2 install folder (prevents unintentional data loss from overwriting existing data #24)
* Fix for read only folder deletion bug (#23)
* Include version numbers and SHAs in the install report
* Removed option to endorse mods, Nexus devs mentioned it was of questionable worth, I (halgari) agree

#### Version 0.8.1 - 8/29/2019
* Fixed a bug that was causing VFS temp folders not to be cleaned
* 7zip Extraction code now shows a progress bar
* Told 7zip not to ask for permission before overwriting a file (should fix the hanging installer problem)
* Fixed several places where we were using long-path incompatible file routines
* Changed the work queue from FIFO to LIFO which results in depth-first work instead of breadth-first
  TLDR: We now fully analyze a single archive before moving on to the next.



#### Version 0.8 - 8/26/2019
* Mod folders that contain ESMs with names matching the Skyrim core ESMs are assumed to be cleaned versions of the core
  game mods, and will be patched from the ESMs found in the game folder. **Note:** if you have also cleaned the files in the Skyrim
  folder, this will result in a broken install. The ESMs in the game folder should be the original ESMs, the cleaned
  ESMs should go into their own mod. These files currently only include:
    * `Update.esm`
    * `Dragonborn.esm`
    * `HearthFires.esm`
    * `Dawnguard.esm`
* `ModOrganizer.ini` is now interpreted and included as part of the install. As part of the install users will be asked
  to point to their game folder, and then all the references to the MO2 folder or Game folder in `ModOrganizer.ini` will
  be remapped to the new locations.
* Progress bars were added to several install/hashing and compilation instructions
* 7zip routines were rewritten to use subprocesses instead of a C# library. This will result in slower indexing and installation
  but should have full compatability with all usable archive formats. It should also reduce total memory usage during extraction.
* Added the ability to endorse all used mods at the completion of an install
* Custom LOOT rules are now included in a special folder in MO2 after install. Users can use this to quickly import new LOOT rules.
* Moved the VFS cache from using BSON to a custom binary encoding. Much faster read/write times and greatly reduced memory usage.
  **Note:** This means that modlist authors will have to re-index their archives with this version. This is automatic but the first
  compilation will take quite some time while the cache reindexes.<|MERGE_RESOLUTION|>--- conflicted
+++ resolved
@@ -1,11 +1,9 @@
 ### Changelog
 
 #### Version - 3.6.1.0 - TBD
-<<<<<<< HEAD
-*Added `set-nexus-api-key` CLI command
-=======
+* Added `set-nexus-api-key` CLI command
 * Added Starfield meta data
->>>>>>> f69088ea
+* Added Fallout New Vegas Epic Games meta data
 
 #### Version - 3.6.0.0 - 5/25/2024
 * Wabbajack now uses OAuth2 for Nexus Mods logins
