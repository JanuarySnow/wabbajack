--- conflicted
+++ resolved
@@ -1,9 +1,8 @@
 ### Changelog
 
-<<<<<<< HEAD
-#### Version - 3.0.2.4 - TBD
+#### Version - 3.0.4.0 - TBD
 * upgrade GameFinder to 2.2.1
-=======
+
 #### Version - 3.0.3.1 - 10/30/2022
 * Fix file verification issues for CreatedBSAs
 * Fix files during verification where CreatedDate > LastModified
@@ -13,7 +12,6 @@
 * Verify contents of BSAs during installation
 * Provide a new CLI command for verifying a installed modlist
 * When downloading from one Nexus CDN server fails, WJ will now try alternate Nexus servers
->>>>>>> 2fd763c4
 
 #### Version - 3.0.2.3 - 10/19/2022
 * HOTFIX: revert GameFinder library to 1.8 until it's a bit more forgiving of corrupt files
