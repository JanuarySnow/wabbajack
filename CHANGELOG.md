### Changelog

#### Version - next
<<<<<<< HEAD
* Filters from the FilePicker are now being used
=======
* Wabbajack will continue working even if the build server is down
* Fixed an issue where the main window does not appear after the splash screen
>>>>>>> 00336b3c

#### Version - 2.1.2.0 - 7/13/2020
* Can heal hand selected MEGA files
* Several backend fixes
* Reworked the ChangeDownload CLI command
* Fix for a VFS cache error when compiling lists that extract BSAs.

#### Version - 2.1.1.0 - 7/10/2020
* New CLI option for clearing nexus cache entries (authors only)
* Retry failed Move commands
* Don't re-hash files during compilation
* Can extract BSAs via wabbajack-cli.exe

#### Version - 2.1.0.2 - 7/7/2020
* Don't scan the game folder during compilation. If you are compiling and want `Game Folder Files` create it in your MO2 folder and manually place files into it
* Don't throw a hard error on a post-patch hash failure.
* Don't save the VFS cache to disk or load it during compilation. We have other caches that make this mostly worthless

#### Version - 2.1.0.1 - 7/6/2020
* Don't include saves in .wabbajack files
* Don't delete saves from any MO2 profile during installation
* Don't try to hash .wabbajack files *in the middle of downloading them*
* Print the PrimaryKeyString in logs when an archive is missing (in case the archive name is blank)

#### Version - 2.1.0.0 - 7/2/2020
* Game files are available as downloads automatically during compilation/installation
* Game files are patched/copied/used in BSA creation automatically 
* CleanedESM support removed from the compiler stack (still usable during installation for backwards compatibility)
* VR games automatically pull from base games if they are required and are installed during compilation 
* New `wabbajack-cli.exe` command `inlined-file-report` which will print statistics on the patches/included files in a `.wabbajack` file

#### Version - 2.0.9.4 - 6/16/2020
* Improve interactions between server and client code

#### Version - 2.0.9.3 - 6/14/2020
* Retry 503s not all 500s

#### Version - 2.0.9.2 - 6/13/2020
* Several bug fixes
* Added Darkest Dungeon as a game to alpha test non Bethesda MO2 game integration

#### Version - 2.0.9.1 - 6/8/2020
* Add crash handling and crash logging to the application startup
* Use string distance comparisons to find Nexus mod upgrades

#### Version - 2.0.9.0 - 6/5/2020
* Added support for Fallout 4 VR

#### Version - 2.0.8.0 - 6/2/2020
* Make sure the MEGA client is logged out before logging in (#881)
* Removed final references to `nexus_link_cache` (#865)
* Run disk benchmarks for 10 seconds and use a tiered approach to disk queue size calculation of disks
* Move the patch cache into RocksDB to get rid of the occasional race conditions while creating patches
* Added downloader support for tesall.ru
* Added downloader support for Yandex Disk
* Numerous bug fixes

#### Version - 2.0.7.0 - 5/28/2020
* Code is now robust when dealing with invasive Anti-virus software. We'll retry deletes/opens if the file is in use
* Rework HTTP retries for all sites to reduce the amount of 503 errors we get from LL
* Temp files now use more robust deletion code 

#### Version - 2.0.6.1 - 5/22/2020
* Fix regression with manual archive downloading

#### Version - 2.0.6.0 - 5/21/2020
* Add auto-healing features back into the client/server code
* Put in the code about "Hashing Archives" that somehow missed the last release

#### Version - 2.0.5.1 - 5/16/2020
* Close Wabbajack when opening the CLI, resolves the "RocksDB is in use" errors
* Print some helpful messages about "Hashing Archives" to let users know the app isn't dead

#### Version - 2.0.5.0 - 5/14/2020
* Make the CDN downloads multi-threaded
* Optimize installation of included files 
* Reinstate a broken feature with disabled mods
* Fix how JSON serializers handle dates (UTC all the things!)
* Fix for Absolute Paths in Steam files

#### Version - 2.0.4.4 - 5/11/2020
* BA2s store file names as UTF8 instead of UTF7
* Check for a BSA file by header magic not by extension (allows .bsa.bak files to be extracted)
* Exclude the game `Data` directory from compilation

#### Version - 2.0.4.3 - 5/10/2020
* Hotfix: tell the WJ CDN downloader to create the parent folder if it doesn't exist

#### Version - 2.0.4.2 - 5/10/2020
* Hotfix: allow the WJ CDN to be used for gallery modlists
* Fix a bug with the CDN downloader and modlist compilation

#### Version - 2.0.4.1 - 5/10/2020
* Hotfix: don't throw a compilation exceptions when metas can't be inferred

#### Version - 2.0.4.0 - 5/9/2020
* Several visual improvements to the gallery thanks to the hard work of Khamûl
* Rewrote most of the server-side code for better stability and performance
* Wabbajack CDN uploads/downloads now use a much more stable segmented interface
* Fixed support for Fallout 3
* Added support for Fallout 3 via GoG
* Several fixes to MEGA support
* Mediafire no longer uses Cef should stop popups (since we no longer run the JS)
* Fallback to the normal Nexus APIs if the WJ cache server is dead

#### Version - 2.0.3.0 - 4/29/2020
* Updated the MEGA Credentials Login form with more UI elements
* Switch LZ4 compression to L8 (vs L12) for much faster SSE BSA creation
* Several other internal code tweaks to improve performance and code quality
* Fixed Mediafire pop-up ads, they are no longer shown
* Updated 3rd party libraries to latest versions

#### Version - 2.0.2.0 - 4/27/2020
* Fixed mediafire links not getting resolved
* Fixed new mega links not being accepted
* Fixed cannot delete readonly file issue
* Fixed WABBAJACK_NOMATCH_INCLUDE with files inside BSAs
* Removed software rendering mode in the GUI...that should never had made it into master

#### Version - 2.0.1.0 - 4/27/2020
* Fixed "FileNotFound" and "File is open by another process" bugs during installation
* Raised the BSA limit from 2,000,000,000 bytes to 2 ^ 31 bytes
* Added NSFW flags for modlists/gallery
* Fixed zEdit settings integration

#### Version - 2.0.0.0 - 4/25/2020
* Reworked all internal routines to use Relative/Absolute path values instead of strings
* Reworked all internal routines to use Hash values instead of strings
* Reworked all internal routines to use Game values instead of strings
* Vortex support has been removed, it wasn't well tested, and wasn't used by enough people to justify further support
* Modlists are no longer saved in a binary format, everything uses Json
* Json type names are now a bit more human friendly
* All server-side code that used MongoDB now uses SQL (unifying the database)
* All Nexus validation code has been reworked to leverage RSS feeds for faster response times to updates
* All non-Nexus validation code has been reworked for better performance
* Feeds are now validated on demand, this is possible due to having a SQL backend and improved Nexus support
* Jobs in the job queue no long clobber each other so much
* BSA routines are now mostly async
* During installation, only the bare minimum number of files are extracted from a 7zip
* During indexing/extraction BSA files are not extracted, instead they are opened and files are read on-demand
* File extraction is now mostly async
* Modlists now only support website readmes (file readmes weren't used much and were a pain to read)
* Modlists now require a machine-readable version field 
* Added support for games installed via the Bethesda Launcher
* Cache disk benchmarking results to save startup time of compilation/install
* Added VectorPlexus mods to the slideshow

#### Version - 1.1.5.0 - 4/6/2020
* Included LOOT configs are no longer Base64 encoded
* Reworked Wabbajack-cli
* Can use a MEGA login (if you have it, not required)
* Don't use the buggy Nexus SSO server, instead use the in-browser API key generator
* Several fixes for zEdit merge integration, handles several side-cases of improper configuration

#### Version - 1.1.4.0 - 3/30/2020
* Added support for Morrowind on GOG
* Fix a bug in the Author file uploader (Sync Error)
* Include symbols in the launcher
* Fix a small race condition/deadlock in the worker queue code

#### Version - 1.1.3.0 - 3/23/2020
* Fix for a lack of VC++ Redist dlls on newly installed Windows machines.

#### Version - 1.1.2.0 - 3/20/2020
* We now set VRAM settings for Skyrim LE ENBs
* Fixes for Morrowind Game metadata
* We now provide suggestions for users who try to install modlists for games they don't have installed
* We now warn users if they aren't running a modern version of Windows

#### Version - 1.1.1.0 - 3/9/2020
* Hotfix for Virtual Memory errors while creating BSAs

#### Version - 1.1.0.0 - 3/5/2020
* Binary Patching stores temporary and patch data on disk instead of memory (reducing memory usage)
* Fix a memory leak with diffing progress reporting
* Fix a bug with bad data in inferred game INI files. 
* Added download support for YouTube
* Slideshow can now display mods from non-Nexus sites
* Building BSAs now leverage Virtual Memory resulting in a 32x reduction in memory usage during installation (#609)

#### Verison - 1.0.0.0 - 2/29/2020
* 1.0, first non-beta release

#### Version - 0.9.23.0 - 2/27/2020
* Several bugfixes and tweaks
* This is most likely the last version before the  1.0 release

#### Version - 0.9.22.1 - 2/25/2020
* Fix NaN error during installation 

#### Version - 0.9.22.0 - 2/24/2020
* Server side fixes for CORS support and FTP uploads
* Print the assembly version in the log (#565)
* Don't thrash the VFS cache name quite so much
* Use OctoDiff instead of BSDiff for better performance during diff generation 

#### Version - 0.9.21.0 - 2/23/2020
* Fix never ending hash issue

#### Version - 0.9.20.0 - 2/21/2020
* Don't reuse HTTP request objects (#532)
* Block popups in the in-app browser (#535)
* Don't print API keys in logs (#533)
* Store xxHash caches in binary format (#530)
* Added support for Morrowind BSA creation/unpacking
* Calculate screen size using DPI aware routines (#545)
* Only retain the most recent 50 log files


#### Version - 0.9.19.0 - 2/14/2020
* Disable server-side indexing of all mods from the Nexus
* Accept download states from clients and index the mods we haven't seen
* Fixes for Skyrin VR USSEP patch
* Remember the download states that we index on the server
* Only print remaining nexus quotas when they change
* Reworked the HTTP backend for Nexus/Http downloads performance and stability is much improved
* Fixed key errors with compilation and installation
* Improvements to the new manifest report

#### Version - 0.9.18.0 - 2/11/2020
* Auto update functionality added client-side.
* Slideshow now moves to next slide when users clicks, even if paused
* Installer now prints to log what modlist it is installing
* Adding `matchAll=<archive-name>` to a *mods's* `meta.ini` file will result in unconditional patching for all unmatching files or BSAs in
that mod (issue #465)
* Added support for non-premium Nexus downloads via manual downloading through the in-app browser.
* Downloads from Bethesda.NET are now supported. Can login via SkyrimSE or Fallout 4.
* Manual URL downloads are streamlined
* AFKMods.com download support is improved

#### Version - 1.0 beta 17 - 1/22/2020
* Build server now indexes CDN files after they are uploaded
* Build server actively looks for DynDOLOD updates
* Fix for the null key exception during compilation
* Added support for tesalliance, and afkmods
* Fix for queue size recommendation of 0GB RAM on low-end machines
* Fix for website readme compilation
* Fix for compiler downloads folder specification (was always standard path)

#### Version - 1.0 beta 16 - 1/19/2020
* Progress ring displays when downloading modlist images
* GUI releases memory of download modlists better when navigating around
* Fixed phrasing after failed installations to say "failed".
* Fixed download bug that was marking some modlists as corrupted if they were replacing older versions.
* While compiling Wabbajack will attempt to download VFS and .meta data from the build server

#### Version - 1.0 beta 15 - 1/6/2020
* Don't delete the download folder when deleting empty folders during an update
* If `Game Folder Files` exists in the MO2 folder during compilation the Game folder will be ignored as a file source

#### Version - 1.0 beta 14 - 1/6/2020
* Updating a list twice without starting WJ no longer deletes your modlist
* .mohidden files will now be correctly detected during binary patching
* Added support for MO2's new path format
* Added support for MO2 2.2.2's `portable.txt` feature
* Added support for VectorPlexus downloads
* Added a new CLI interface for providing Nexus API key overrides
* Several UI backend improvements

#### Version - 1.0 beta 13 - 1/4/22020
* Several fixes for steam game handling
* Fixes for metrics reporting

#### Version - 1.0 beta 12 - 1/3/22020
* Breaking change: the internal serialization format has changed, this will make existing lists inoperable on the latest version of WJ
* Added a change to serialization to make it backwards-compatible in the future
* Added an anonymous key to the metrics
* Fixed INI errors (again)

#### Version - 1.0 beta 11 - 1/3/2020
* Rewrote the ModDB downloader to retry with other mirrors after failure
* INI parse errors are now soft errors
* Fixed several backend stability bugs
* Changed application version scheme to better match the actual app version

#### Version - 1.0 beta 10 - 12/23/2019
* Many internal bug fixes releated to deadlocking
* Take the system RAM into account when configuring queue sizes
* Fixed the "This shouldn't happen" bug during patching. Thanks Noggog for spending countless hours on tracking down the problems.

#### Version - 1.0 beta 9 - 12/18/2019
* Create output folders before trying to download a file

#### Version - 1.0 beta 8 - 12/17/2019
* Fixed parsing of buggy ini files (Bethesda supports them so we must as well)
* Disable invalid modlists instead of hiding them
* Several Vortex improvements
* Implemented HTTP resuming for file downloads

#### Version - 1.0 beta 7 - 12/15/2019
* Fixed a regression with HTTP downloading introduced in beta 5
* No longer show broken modlists in the gallery
* Add Stardew Valley support
* Add support for .dat extraction 
* Several UI fixes

#### Version - 1.0 beta 6 - 12/14/2019
* Fixes for some strange steam library setups
* Implemented download/install counts

#### Version - 1.0 beta 5 - 12/14/2019
* Added LoversLab download support
* Nexus and LL logins now happen via a in-ap browser
* Several UI enhancements

#### Version - 1.0 beta 4 - 12/3/2019
* Several crash and bug fixes

#### Version - 1.0 beta 3 - 11/30/2019
* Reworked much of the UI into a single window
* Can download modlists directly through the single-window UI
* Removed hard error on lack of disk space. We need to think about how we calculate required space


#### Version - 1.0 beta 2 - 11/23/2019
* Optimized install process, if you install on a directory that already contains an install
  the minimal amount of work will be done to update the install, instead of doing a complete
  from-scratch install
* Vortex Support for some non-Bethesda games.
* Reworked several internal systems (VFS and workqueues) for better reliability and stability
* Patches are cached during compilation, and source files are no longer extracted every compile 

#### Version 1.0 beta 1 - 11/6/2019
* New Installation GUI
* Files are now moved during installation instead of copied
* Many other internal/non-user-facing improvements and optimizations

#### Version 1.0 alpha 5 - 11/2/2019
* Fix a NPE exception with game ESM verification

#### Version 1.0 alpha 4 - 11/2/2019
* Reorganize steps so that we run zEdit merges before NOMATCH_INCLUDE
* Look for hidden/optional ESMs when building zEdit plugins
* Check for modified ESMs before starting the long install process

#### Version 1.0 alpha 3 - 11/2/2019
* Slideshow more responsive on pressing next
* Slideshow timer resets when next is pressed
* Changed modlist extension to `.wabbajack`
* You can now open modlists directly (after initial launch)
* Wabbajack will exit if MO2 is running
* Added support for zEdit merges. We detect the zEdit install location by scanning the tool list in 
Mod Organizer's .ini files, then we use the merges.json file to figure out the contents of each merge. 

#### Version 1.0 alpha 2 - 10/15/2019
* Fix installer running in wrong mode

#### Version 1.0 alpha 1 - 10/14/2019
* Several internal bug fixes

#### Version 0.9.5 - 10/12/2019
* New Property system for chaning Modlist Name, Author, Description, Website, custom Banner and custom Readme
* Slideshow can now be disabled
* NSFW mods can be toggled to not appear in the Slideshow
* Set Oblivion's MO2 names to `Oblivion` not `oblivion`
* Fix validation tests to run in CI
* Add `check for broken archives` batch functionality
* Remove nexus timeout for login, it's pointless.
* Force slides to load before displaying
* Supress slide load failures
* UI is now resizeable
* Setup Crash handling at the very start of the app
* Add BA2 support
* Fix Downloads folder being incorrectly detected in some cases
* Fix validation error on selecting an installation directory in Install mode
* Reworked download code to be more extensible and stable

#### Version 0.9.4 - 10/2/2019
* Point github icon to https://github.com/wabbajack-tools/wabbajack
* Add game registry entry for Skyrim VR
* Modlists are now .zip files. 
* Modlists now end with `.modlist_v1` to enable better version control
* If `readme.md` is found in the profile directory, inline it into the install report.
* Fix bug with null uri in slideshow images
* Fix bug in CleanedESM generation 

#### Version 0.9.3 - 9/30/2019
* Add WABBAJACK_NOMATCH_INCLUDE works like WABBAJACK_INCLUDE but only includes files that are found to be missing at the end of compilation
* Add a list of all inlined data blobs to the install report, useful for reducing installer sizes
* Increased dummy EPS detection size to 250 bytes and added .esm files to the filter logic
* Only sync the VFS cache when it changes.
* Fix a crash in GroupedByArchive()
* Detect and zEdit Merges and include binary patches for merges (no install support yet)
* Add unit/integration tests. 
* Don't assume *everyone* has LOOT
* Added support for `.exe` installers
* Rework UI to support a slideshow of used mods during installation and compilation
* Remove support for extracting `.exe` installers
* Added support for `.omod` files
* Stop emitting `.exe` modlist installers
* Reworked Nexus HTTP API - Thanks Cyclonit
* Added permissions system 
* Auto detect game folders

#### Version 0.9.2 - 9/18/2013
* Fixed a bug with BSA string encoding
* Fixed another profile issue confirmed that they are properly included now
* Log when the executable is being generated
* Fixed a integer overflow resulting in a crash in very large BSA reading
* Fix a bug in BSA string encoding
* Add human friendly filesizes to the download header and file info sections in the Install Report
* Improve compilation times by caching BSDiff patches
* Detect when VFS root folders don't exist
* Only reauth against the Nexus every 3 days (instead of 12 hours)
* Optimize executable patching by switching to .NET serialization and LZ4 compression
* Ignore some files Wabbajack creates
* Improve compilation times by reworking file indexing algorithm
* Store patch files in byte format instead of base64 strings
* Verify SHA of patched files after install
* Treat .fomod files as archives
* Include WABBAJACK_INCLUDE files before including patches
* Ignore .bin and .refcache files (DynDOLOD temp files)
* Shell out to cmd.exe for VFS cleaning should fix "ReadOnlyFile" errors once and for all
* Switch out folder selection routines for Win32 APIs, should fix issue #27
* Disable the UI while working on things, so users don't accidentally mis-click during installation/loading
* Disabled "ignore missing files", it didn't work anyways
* Properly delete BSA temp folder after install
* Include size and hash for installed files
 
#### Version 0.9.1 - 9/5/2019
* Fixed a bug where having only one profile selected would result in no profiles being selected


#### Version 0.9 - 9/5/2019
* Added log information for when modlists start parsing during installation
* Check all links during mod list creation
* Generate a installation report during compilation
* Show the report after compiling
* Added a button to view the report before installing
* Added support for non-archive files in downloads and installation. You can now provide a link directly to a file
that is copied directly into a modfile (commonly used for `SSE Terrain Tamriel.esm`)
* Fix crash caused by multiple downloads with the same SHA256
* Putting `WABBAJACK_ALWAYS_ENABLE` on a mod's notes/comments will cause it to always be included in the modlist, even if disabled
* All `.json`, `.ini`, and `.yaml` files that contain remappable paths are now inlined and remapped.
* If Wabbajack finds a file called `otherprofiles.txt` inside the compiled profile's folder. Then that file is assumed
to be a list of other profiles to be included in the install. This list should be the name of a profile, one name per line. 
* Can now set the download folder both during compilation and installation.
* Any config files pointing to the download folder are remapped.
* Refuse to run inside `downloads` folders (anti-virus watches these files too closely and it can cause VFS issues)
* Refuse to run if MO2 is on the system installed in non-portable mode (otherwise broken installs may result) 
* Config files that don't otherwise match a rule are inlined into the modlist
* Warn users before installing into an existing MO2 install folder (prevents unintentional data loss from overwriting existing data #24)
* Fix for read only folder deletion bug (#23)
* Include version numbers and SHAs in the install report
* Removed option to endorse mods, Nexus devs mentioned it was of questionable worth, I (halgari) agree

#### Version 0.8.1 - 8/29/2019
* Fixed a bug that was causing VFS temp folders not to be cleaned
* 7zip Extraction code now shows a progress bar
* Told 7zip not to ask for permission before overwriting a file (should fix the hanging installer problem)
* Fixed several places where we were using long-path incompatible file routines
* Changed the work queue from FIFO to LIFO which results in depth-first work instead of breadth-first
TLDR: We now fully analyze a single archive before moving on to the next.

  

#### Version 0.8 - 8/26/2019
* Mod folders that contain ESMs with names matching the Skyrim core ESMs are assumed to be cleaned versions of the core
game mods, and will be patched from the ESMs found in the game folder. **Note:** if you have also cleaned the files in the Skyrim
folder, this will result in a broken install. The ESMs in the game folder should be the original ESMs, the cleaned
ESMs should go into their own mod. These files currently only include:
    * `Update.esm`
    * `Dragonborn.esm`
    * `HearthFires.esm`
    * `Dawnguard.esm`
* `ModOrganizer.ini` is now interpreted and included as part of the install. As part of the install users will be asked
to point to their game folder, and then all the references to the MO2 folder or Game folder in `ModOrganizer.ini` will
be remapped to the new locations.
* Progress bars were added to several install/hashing and compilation instructions
* 7zip routines were rewritten to use subprocesses instead of a C# library. This will result in slower indexing and installation
but should have full compatability with all usable archive formats. It should also reduce total memory usage during extraction.
* Added the ability to endorse all used mods at the completion of an install
* Custom LOOT rules are now included in a special folder in MO2 after install. Users can use this to quickly import new LOOT rules.
* Moved the VFS cache from using BSON to a custom binary encoding. Much faster read/write times and greatly reduced memory usage.
**Note:** This means that modlist authors will have to re-index their archives with this version. This is automatic but the first 
compilation will take quite some time while the cache reindexes.<|MERGE_RESOLUTION|>--- conflicted
+++ resolved
@@ -1,12 +1,9 @@
 ### Changelog
 
 #### Version - next
-<<<<<<< HEAD
 * Filters from the FilePicker are now being used
-=======
 * Wabbajack will continue working even if the build server is down
 * Fixed an issue where the main window does not appear after the splash screen
->>>>>>> 00336b3c
 
 #### Version - 2.1.2.0 - 7/13/2020
 * Can heal hand selected MEGA files
