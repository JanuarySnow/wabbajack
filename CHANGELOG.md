--- conflicted
+++ resolved
@@ -3,14 +3,10 @@
 #### Version - Next
 * Binary Patching stores temporary and patch data on disk instead of memory (reducing memory usage)
 * Fix a memory leak with diffing progress reporting
-<<<<<<< HEAD
-* Fix a bug with bad data in inferred game INI files.
-* Building BSAs now leverage Virtual Memory resulting in a 32x reduction in memory usage during installation
-=======
 * Fix a bug with bad data in inferred game INI files. 
 * Added download support for YouTube
 * Slideshow can now display mods from non-Nexus sites
->>>>>>> b6c5ddc3
+* Building BSAs now leverage Virtual Memory resulting in a 32x reduction in memory usage during installation (#609)
 
 #### Verison - 1.0.0.0 - 2/29/2020
 * 1.0, first non-beta release
