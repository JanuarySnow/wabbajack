### Changelog

#### Version - 2.0.5.0 - 5/14/2020
* Make the CDN downloads multi-threaded
* Optimize installation of included files 
* Reinstate a broken feature with disabled mods
<<<<<<< HEAD
* Fix how JSON serializers handle dates (UTC all the things!)
=======
* Fix for Absolute Paths in Steam files
>>>>>>> 4a94bdbe

#### Version - 2.0.4.4 - 5/11/2020
* BA2s store file names as UTF8 instead of UTF7
* Check for a BSA file by header magic not by extension (allows .bsa.bak files to be extracted)
* Exclude the game `Data` directory from compilation

#### Version - 2.0.4.3 - 5/10/2020
* Hotfix: tell the WJ CDN downloader to create the parent folder if it doesn't exist

#### Version - 2.0.4.2 - 5/10/2020
* Hotfix: allow the WJ CDN to be used for gallery modlists
* Fix a bug with the CDN downloader and modlist compilation

#### Version - 2.0.4.1 - 5/10/2020
* Hotfix: don't throw a compilation exceptions when metas can't be inferred

#### Version - 2.0.4.0 - 5/9/2020
* Several visual improvements to the gallery thanks to the hard work of Khamûl
* Rewrote most of the server-side code for better stability and performance
* Wabbajack CDN uploads/downloads now use a much more stable segmented interface
* Fixed support for Fallout 3
* Added support for Fallout 3 via GoG
* Several fixes to MEGA support
* Mediafire no longer uses Cef should stop popups (since we no longer run the JS)
* Fallback to the normal Nexus APIs if the WJ cache server is dead

#### Version - 2.0.3.0 - 4/29/2020
* Updated the MEGA Credentials Login form with more UI elements
* Switch LZ4 compression to L8 (vs L12) for much faster SSE BSA creation
* Several other internal code tweaks to improve performance and code quality
* Fixed Mediafire pop-up ads, they are no longer shown
* Updated 3rd party libraries to latest versions

#### Version - 2.0.2.0 - 4/27/2020
* Fixed mediafire links not getting resolved
* Fixed new mega links not being accepted
* Fixed cannot delete readonly file issue
* Fixed WABBAJACK_NOMATCH_INCLUDE with files inside BSAs
* Removed software rendering mode in the GUI...that should never had made it into master

#### Version - 2.0.1.0 - 4/27/2020
* Fixed "FileNotFound" and "File is open by another process" bugs during installation
* Raised the BSA limit from 2,000,000,000 bytes to 2 ^ 31 bytes
* Added NSFW flags for modlists/gallery
* Fixed zEdit settings integration

#### Version - 2.0.0.0 - 4/25/2020
* Reworked all internal routines to use Relative/Absolute path values instead of strings
* Reworked all internal routines to use Hash values instead of strings
* Reworked all internal routines to use Game values instead of strings
* Vortex support has been removed, it wasn't well tested, and wasn't used by enough people to justify further support
* Modlists are no longer saved in a binary format, everything uses Json
* Json type names are now a bit more human friendly
* All server-side code that used MongoDB now uses SQL (unifying the database)
* All Nexus validation code has been reworked to leverage RSS feeds for faster response times to updates
* All non-Nexus validation code has been reworked for better performance
* Feeds are now validated on demand, this is possible due to having a SQL backend and improved Nexus support
* Jobs in the job queue no long clobber each other so much
* BSA routines are now mostly async
* During installation, only the bare minimum number of files are extracted from a 7zip
* During indexing/extraction BSA files are not extracted, instead they are opened and files are read on-demand
* File extraction is now mostly async
* Modlists now only support website readmes (file readmes weren't used much and were a pain to read)
* Modlists now require a machine-readable version field 
* Added support for games installed via the Bethesda Launcher
* Cache disk benchmarking results to save startup time of compilation/install
* Added VectorPlexus mods to the slideshow

#### Version - 1.1.5.0 - 4/6/2020
* Included LOOT configs are no longer Base64 encoded
* Reworked Wabbajack-cli
* Can use a MEGA login (if you have it, not required)
* Don't use the buggy Nexus SSO server, instead use the in-browser API key generator
* Several fixes for zEdit merge integration, handles several side-cases of improper configuration

#### Version - 1.1.4.0 - 3/30/2020
* Added support for Morrowind on GOG
* Fix a bug in the Author file uploader (Sync Error)
* Include symbols in the launcher
* Fix a small race condition/deadlock in the worker queue code

#### Version - 1.1.3.0 - 3/23/2020
* Fix for a lack of VC++ Redist dlls on newly installed Windows machines.

#### Version - 1.1.2.0 - 3/20/2020
* We now set VRAM settings for Skyrim LE ENBs
* Fixes for Morrowind Game metadata
* We now provide suggestions for users who try to install modlists for games they don't have installed
* We now warn users if they aren't running a modern version of Windows

#### Version - 1.1.1.0 - 3/9/2020
* Hotfix for Virtual Memory errors while creating BSAs

#### Version - 1.1.0.0 - 3/5/2020
* Binary Patching stores temporary and patch data on disk instead of memory (reducing memory usage)
* Fix a memory leak with diffing progress reporting
* Fix a bug with bad data in inferred game INI files. 
* Added download support for YouTube
* Slideshow can now display mods from non-Nexus sites
* Building BSAs now leverage Virtual Memory resulting in a 32x reduction in memory usage during installation (#609)

#### Verison - 1.0.0.0 - 2/29/2020
* 1.0, first non-beta release

#### Version - 0.9.23.0 - 2/27/2020
* Several bugfixes and tweaks
* This is most likely the last version before the  1.0 release

#### Version - 0.9.22.1 - 2/25/2020
* Fix NaN error during installation 

#### Version - 0.9.22.0 - 2/24/2020
* Server side fixes for CORS support and FTP uploads
* Print the assembly version in the log (#565)
* Don't thrash the VFS cache name quite so much
* Use OctoDiff instead of BSDiff for better performance during diff generation 

#### Version - 0.9.21.0 - 2/23/2020
* Fix never ending hash issue

#### Version - 0.9.20.0 - 2/21/2020
* Don't reuse HTTP request objects (#532)
* Block popups in the in-app browser (#535)
* Don't print API keys in logs (#533)
* Store xxHash caches in binary format (#530)
* Added support for Morrowind BSA creation/unpacking
* Calculate screen size using DPI aware routines (#545)
* Only retain the most recent 50 log files


#### Version - 0.9.19.0 - 2/14/2020
* Disable server-side indexing of all mods from the Nexus
* Accept download states from clients and index the mods we haven't seen
* Fixes for Skyrin VR USSEP patch
* Remember the download states that we index on the server
* Only print remaining nexus quotas when they change
* Reworked the HTTP backend for Nexus/Http downloads performance and stability is much improved
* Fixed key errors with compilation and installation
* Improvements to the new manifest report

#### Version - 0.9.18.0 - 2/11/2020
* Auto update functionality added client-side.
* Slideshow now moves to next slide when users clicks, even if paused
* Installer now prints to log what modlist it is installing
* Adding `matchAll=<archive-name>` to a *mods's* `meta.ini` file will result in unconditional patching for all unmatching files or BSAs in
that mod (issue #465)
* Added support for non-premium Nexus downloads via manual downloading through the in-app browser.
* Downloads from Bethesda.NET are now supported. Can login via SkyrimSE or Fallout 4.
* Manual URL downloads are streamlined
* AFKMods.com download support is improved

#### Version - 1.0 beta 17 - 1/22/2020
* Build server now indexes CDN files after they are uploaded
* Build server actively looks for DynDOLOD updates
* Fix for the null key exception during compilation
* Added support for tesalliance, and afkmods
* Fix for queue size recommendation of 0GB RAM on low-end machines
* Fix for website readme compilation
* Fix for compiler downloads folder specification (was always standard path)

#### Version - 1.0 beta 16 - 1/19/2020
* Progress ring displays when downloading modlist images
* GUI releases memory of download modlists better when navigating around
* Fixed phrasing after failed installations to say "failed".
* Fixed download bug that was marking some modlists as corrupted if they were replacing older versions.
* While compiling Wabbajack will attempt to download VFS and .meta data from the build server

#### Version - 1.0 beta 15 - 1/6/2020
* Don't delete the download folder when deleting empty folders during an update
* If `Game Folder Files` exists in the MO2 folder during compilation the Game folder will be ignored as a file source

#### Version - 1.0 beta 14 - 1/6/2020
* Updating a list twice without starting WJ no longer deletes your modlist
* .mohidden files will now be correctly detected during binary patching
* Added support for MO2's new path format
* Added support for MO2 2.2.2's `portable.txt` feature
* Added support for VectorPlexus downloads
* Added a new CLI interface for providing Nexus API key overrides
* Several UI backend improvements

#### Version - 1.0 beta 13 - 1/4/22020
* Several fixes for steam game handling
* Fixes for metrics reporting

#### Version - 1.0 beta 12 - 1/3/22020
* Breaking change: the internal serialization format has changed, this will make existing lists inoperable on the latest version of WJ
* Added a change to serialization to make it backwards-compatible in the future
* Added an anonymous key to the metrics
* Fixed INI errors (again)

#### Version - 1.0 beta 11 - 1/3/2020
* Rewrote the ModDB downloader to retry with other mirrors after failure
* INI parse errors are now soft errors
* Fixed several backend stability bugs
* Changed application version scheme to better match the actual app version

#### Version - 1.0 beta 10 - 12/23/2019
* Many internal bug fixes releated to deadlocking
* Take the system RAM into account when configuring queue sizes
* Fixed the "This shouldn't happen" bug during patching. Thanks Noggog for spending countless hours on tracking down the problems.

#### Version - 1.0 beta 9 - 12/18/2019
* Create output folders before trying to download a file

#### Version - 1.0 beta 8 - 12/17/2019
* Fixed parsing of buggy ini files (Bethesda supports them so we must as well)
* Disable invalid modlists instead of hiding them
* Several Vortex improvements
* Implemented HTTP resuming for file downloads

#### Version - 1.0 beta 7 - 12/15/2019
* Fixed a regression with HTTP downloading introduced in beta 5
* No longer show broken modlists in the gallery
* Add Stardew Valley support
* Add support for .dat extraction 
* Several UI fixes

#### Version - 1.0 beta 6 - 12/14/2019
* Fixes for some strange steam library setups
* Implemented download/install counts

#### Version - 1.0 beta 5 - 12/14/2019
* Added LoversLab download support
* Nexus and LL logins now happen via a in-ap browser
* Several UI enhancements

#### Version - 1.0 beta 4 - 12/3/2019
* Several crash and bug fixes

#### Version - 1.0 beta 3 - 11/30/2019
* Reworked much of the UI into a single window
* Can download modlists directly through the single-window UI
* Removed hard error on lack of disk space. We need to think about how we calculate required space


#### Version - 1.0 beta 2 - 11/23/2019
* Optimized install process, if you install on a directory that already contains an install
  the minimal amount of work will be done to update the install, instead of doing a complete
  from-scratch install
* Vortex Support for some non-Bethesda games.
* Reworked several internal systems (VFS and workqueues) for better reliability and stability
* Patches are cached during compilation, and source files are no longer extracted every compile 

#### Version 1.0 beta 1 - 11/6/2019
* New Installation GUI
* Files are now moved during installation instead of copied
* Many other internal/non-user-facing improvements and optimizations

#### Version 1.0 alpha 5 - 11/2/2019
* Fix a NPE exception with game ESM verification

#### Version 1.0 alpha 4 - 11/2/2019
* Reorganize steps so that we run zEdit merges before NOMATCH_INCLUDE
* Look for hidden/optional ESMs when building zEdit plugins
* Check for modified ESMs before starting the long install process

#### Version 1.0 alpha 3 - 11/2/2019
* Slideshow more responsive on pressing next
* Slideshow timer resets when next is pressed
* Changed modlist extension to `.wabbajack`
* You can now open modlists directly (after initial launch)
* Wabbajack will exit if MO2 is running
* Added support for zEdit merges. We detect the zEdit install location by scanning the tool list in 
Mod Organizer's .ini files, then we use the merges.json file to figure out the contents of each merge. 

#### Version 1.0 alpha 2 - 10/15/2019
* Fix installer running in wrong mode

#### Version 1.0 alpha 1 - 10/14/2019
* Several internal bug fixes

#### Version 0.9.5 - 10/12/2019
* New Property system for chaning Modlist Name, Author, Description, Website, custom Banner and custom Readme
* Slideshow can now be disabled
* NSFW mods can be toggled to not appear in the Slideshow
* Set Oblivion's MO2 names to `Oblivion` not `oblivion`
* Fix validation tests to run in CI
* Add `check for broken archives` batch functionality
* Remove nexus timeout for login, it's pointless.
* Force slides to load before displaying
* Supress slide load failures
* UI is now resizeable
* Setup Crash handling at the very start of the app
* Add BA2 support
* Fix Downloads folder being incorrectly detected in some cases
* Fix validation error on selecting an installation directory in Install mode
* Reworked download code to be more extensible and stable

#### Version 0.9.4 - 10/2/2019
* Point github icon to https://github.com/wabbajack-tools/wabbajack
* Add game registry entry for Skyrim VR
* Modlists are now .zip files. 
* Modlists now end with `.modlist_v1` to enable better version control
* If `readme.md` is found in the profile directory, inline it into the install report.
* Fix bug with null uri in slideshow images
* Fix bug in CleanedESM generation 

#### Version 0.9.3 - 9/30/2019
* Add WABBAJACK_NOMATCH_INCLUDE works like WABBAJACK_INCLUDE but only includes files that are found to be missing at the end of compilation
* Add a list of all inlined data blobs to the install report, useful for reducing installer sizes
* Increased dummy EPS detection size to 250 bytes and added .esm files to the filter logic
* Only sync the VFS cache when it changes.
* Fix a crash in GroupedByArchive()
* Detect and zEdit Merges and include binary patches for merges (no install support yet)
* Add unit/integration tests. 
* Don't assume *everyone* has LOOT
* Added support for `.exe` installers
* Rework UI to support a slideshow of used mods during installation and compilation
* Remove support for extracting `.exe` installers
* Added support for `.omod` files
* Stop emitting `.exe` modlist installers
* Reworked Nexus HTTP API - Thanks Cyclonit
* Added permissions system 
* Auto detect game folders

#### Version 0.9.2 - 9/18/2013
* Fixed a bug with BSA string encoding
* Fixed another profile issue confirmed that they are properly included now
* Log when the executable is being generated
* Fixed a integer overflow resulting in a crash in very large BSA reading
* Fix a bug in BSA string encoding
* Add human friendly filesizes to the download header and file info sections in the Install Report
* Improve compilation times by caching BSDiff patches
* Detect when VFS root folders don't exist
* Only reauth against the Nexus every 3 days (instead of 12 hours)
* Optimize executable patching by switching to .NET serialization and LZ4 compression
* Ignore some files Wabbajack creates
* Improve compilation times by reworking file indexing algorithm
* Store patch files in byte format instead of base64 strings
* Verify SHA of patched files after install
* Treat .fomod files as archives
* Include WABBAJACK_INCLUDE files before including patches
* Ignore .bin and .refcache files (DynDOLOD temp files)
* Shell out to cmd.exe for VFS cleaning should fix "ReadOnlyFile" errors once and for all
* Switch out folder selection routines for Win32 APIs, should fix issue #27
* Disable the UI while working on things, so users don't accidentally mis-click during installation/loading
* Disabled "ignore missing files", it didn't work anyways
* Properly delete BSA temp folder after install
* Include size and hash for installed files
 
#### Version 0.9.1 - 9/5/2019
* Fixed a bug where having only one profile selected would result in no profiles being selected


#### Version 0.9 - 9/5/2019
* Added log information for when modlists start parsing during installation
* Check all links during mod list creation
* Generate a installation report during compilation
* Show the report after compiling
* Added a button to view the report before installing
* Added support for non-archive files in downloads and installation. You can now provide a link directly to a file
that is copied directly into a modfile (commonly used for `SSE Terrain Tamriel.esm`)
* Fix crash caused by multiple downloads with the same SHA256
* Putting `WABBAJACK_ALWAYS_ENABLE` on a mod's notes/comments will cause it to always be included in the modlist, even if disabled
* All `.json`, `.ini`, and `.yaml` files that contain remappable paths are now inlined and remapped.
* If Wabbajack finds a file called `otherprofiles.txt` inside the compiled profile's folder. Then that file is assumed
to be a list of other profiles to be included in the install. This list should be the name of a profile, one name per line. 
* Can now set the download folder both during compilation and installation.
* Any config files pointing to the download folder are remapped.
* Refuse to run inside `downloads` folders (anti-virus watches these files too closely and it can cause VFS issues)
* Refuse to run if MO2 is on the system installed in non-portable mode (otherwise broken installs may result) 
* Config files that don't otherwise match a rule are inlined into the modlist
* Warn users before installing into an existing MO2 install folder (prevents unintentional data loss from overwriting existing data #24)
* Fix for read only folder deletion bug (#23)
* Include version numbers and SHAs in the install report
* Removed option to endorse mods, Nexus devs mentioned it was of questionable worth, I (halgari) agree

#### Version 0.8.1 - 8/29/2019
* Fixed a bug that was causing VFS temp folders not to be cleaned
* 7zip Extraction code now shows a progress bar
* Told 7zip not to ask for permission before overwriting a file (should fix the hanging installer problem)
* Fixed several places where we were using long-path incompatible file routines
* Changed the work queue from FIFO to LIFO which results in depth-first work instead of breadth-first
TLDR: We now fully analyze a single archive before moving on to the next.

  

#### Version 0.8 - 8/26/2019
* Mod folders that contain ESMs with names matching the Skyrim core ESMs are assumed to be cleaned versions of the core
game mods, and will be patched from the ESMs found in the game folder. **Note:** if you have also cleaned the files in the Skyrim
folder, this will result in a broken install. The ESMs in the game folder should be the original ESMs, the cleaned
ESMs should go into their own mod. These files currently only include:
    * `Update.esm`
    * `Dragonborn.esm`
    * `HearthFires.esm`
    * `Dawnguard.esm`
* `ModOrganizer.ini` is now interpreted and included as part of the install. As part of the install users will be asked
to point to their game folder, and then all the references to the MO2 folder or Game folder in `ModOrganizer.ini` will
be remapped to the new locations.
* Progress bars were added to several install/hashing and compilation instructions
* 7zip routines were rewritten to use subprocesses instead of a C# library. This will result in slower indexing and installation
but should have full compatability with all usable archive formats. It should also reduce total memory usage during extraction.
* Added the ability to endorse all used mods at the completion of an install
* Custom LOOT rules are now included in a special folder in MO2 after install. Users can use this to quickly import new LOOT rules.
* Moved the VFS cache from using BSON to a custom binary encoding. Much faster read/write times and greatly reduced memory usage.
**Note:** This means that modlist authors will have to re-index their archives with this version. This is automatic but the first 
compilation will take quite some time while the cache reindexes.<|MERGE_RESOLUTION|>--- conflicted
+++ resolved
@@ -4,11 +4,8 @@
 * Make the CDN downloads multi-threaded
 * Optimize installation of included files 
 * Reinstate a broken feature with disabled mods
-<<<<<<< HEAD
 * Fix how JSON serializers handle dates (UTC all the things!)
-=======
 * Fix for Absolute Paths in Steam files
->>>>>>> 4a94bdbe
 
 #### Version - 2.0.4.4 - 5/11/2020
 * BA2s store file names as UTF8 instead of UTF7
