﻿using System;
using System.IO;
using System.Linq;
using System.Text;
using System.Threading.Tasks;
using System.Threading;
using System.Windows;
using Alphaleonis.Win32.Filesystem;
using IniParser;
using IniParser.Parser;
using Wabbajack.Common;
using Wabbajack.Lib.CompilationSteps.CompilationErrors;
using Wabbajack.Lib.Downloaders;
using Wabbajack.Lib.NexusApi;
using Wabbajack.Lib.Validation;
using Directory = Alphaleonis.Win32.Filesystem.Directory;
using File = Alphaleonis.Win32.Filesystem.File;
using Path = Alphaleonis.Win32.Filesystem.Path;

namespace Wabbajack.Lib
{
    public class MO2Installer : AInstaller
    {
        public bool WarnOnOverwrite { get; set; } = true;

        public override ModManager ModManager => ModManager.MO2;

        public string GameFolder { get; set; }

        public MO2Installer(string archive, ModList modList, string outputFolder, string downloadFolder)
            : base(
                  archive: archive,
                  modList: modList,
                  outputFolder: outputFolder, 
                  downloadFolder: downloadFolder)
        {
        }

        protected override async Task<bool> _Begin(CancellationToken cancel)
        {
<<<<<<< HEAD
            if (cancel.IsCancellationRequested) return false;
            ConfigureProcessor(18, await RecommendQueueSize());
            var game = GameRegistry.Games[ModList.GameType];
=======
            ConfigureProcessor(18, RecommendQueueSize());
            var game = ModList.GameType.MetaData();
>>>>>>> 2ec76052

            if (GameFolder == null)
                GameFolder = game.GameLocation();

            if (GameFolder == null)
            {
                MessageBox.Show(
                    $"In order to do a proper install Wabbajack needs to know where your {game.MO2Name} folder resides. We tried looking the" +
                    "game location up in the windows registry but were unable to find it, please make sure you launch the game once before running this installer. ",
                    "Could not find game location", MessageBoxButton.OK);
                Utils.Log("Exiting because we couldn't find the game folder.");
                return false;
            }

            if (cancel.IsCancellationRequested) return false;
            UpdateTracker.NextStep("Validating Game ESMs");
            ValidateGameESMs();

            if (cancel.IsCancellationRequested) return false;
            UpdateTracker.NextStep("Validating Modlist");
            await ValidateModlist.RunValidation(Queue, ModList);

            Directory.CreateDirectory(OutputFolder);
            Directory.CreateDirectory(DownloadFolder);

            if (Directory.Exists(Path.Combine(OutputFolder, "mods")) && WarnOnOverwrite)
            {
                if ((await Utils.Log(new ConfirmUpdateOfExistingInstall { ModListName = ModList.Name, OutputFolder = OutputFolder }).Task) == ConfirmUpdateOfExistingInstall.Choice.Abort)
                {
                    Utils.Log("Existing installation at the request of the user, existing mods folder found.");
                    return false;
                }
            }

            if (cancel.IsCancellationRequested) return false;
            UpdateTracker.NextStep("Optimizing Modlist");
            await OptimizeModlist();

            if (cancel.IsCancellationRequested) return false;
            UpdateTracker.NextStep("Hashing Archives");
            await HashArchives();

            if (cancel.IsCancellationRequested) return false;
            UpdateTracker.NextStep("Downloading Missing Archives");
            await DownloadArchives();

            if (cancel.IsCancellationRequested) return false;
            UpdateTracker.NextStep("Hashing Remaining Archives");
            await HashArchives();

            var missing = ModList.Archives.Where(a => !HashedArchives.ContainsKey(a.Hash)).ToList();
            if (missing.Count > 0)
            {
                foreach (var a in missing)
                    Info($"Unable to download {a.Name}");
                if (IgnoreMissingFiles)
                    Info("Missing some archives, but continuing anyways at the request of the user");
                else
                    Error("Cannot continue, was unable to download one or more archives");
            }

            if (cancel.IsCancellationRequested) return false;
            UpdateTracker.NextStep("Priming VFS");
            await PrimeVFS();

            if (cancel.IsCancellationRequested) return false;
            UpdateTracker.NextStep("Building Folder Structure");
            BuildFolderStructure();

            if (cancel.IsCancellationRequested) return false;
            UpdateTracker.NextStep("Installing Archives");
            await InstallArchives();

            if (cancel.IsCancellationRequested) return false;
            UpdateTracker.NextStep("Installing Included files");
            await InstallIncludedFiles();

            if (cancel.IsCancellationRequested) return false;
            UpdateTracker.NextStep("Installing Archive Metas");
            await InstallIncludedDownloadMetas();

            if (cancel.IsCancellationRequested) return false;
            UpdateTracker.NextStep("Building BSAs");
            await BuildBSAs();

            if (cancel.IsCancellationRequested) return false;
            UpdateTracker.NextStep("Generating Merges");
            await zEditIntegration.GenerateMerges(this);

            UpdateTracker.NextStep("Updating System-specific ini settings");
            SetScreenSizeInPrefs();

            UpdateTracker.NextStep("Installation complete! You may exit the program.");
            return true;
        }


        private async Task InstallIncludedDownloadMetas()
        {
            await ModList.Directives
                   .OfType<ArchiveMeta>()
                   .PMap(Queue, directive =>
                   {
                       Status($"Writing included .meta file {directive.To}");
                       var outPath = Path.Combine(DownloadFolder, directive.To);
                       if (File.Exists(outPath)) File.Delete(outPath);
                       File.WriteAllBytes(outPath, LoadBytesFromPath(directive.SourceDataID));
                   });
        }

        private void ValidateGameESMs()
        {
            foreach (var esm in ModList.Directives.OfType<CleanedESM>().ToList())
            {
                var filename = Path.GetFileName(esm.To);
                var gameFile = Path.Combine(GameFolder, "Data", filename);
                Utils.Log($"Validating {filename}");
                var hash = gameFile.FileHash();
                if (hash != esm.SourceESMHash)
                {
                    Utils.ErrorThrow(new InvalidGameESMError(esm, hash, gameFile));
                }
            }
        }

        private async Task AskToEndorse()
        {
            var mods = ModList.Archives
                .Select(m => m.State)
                .OfType<NexusDownloader.State>()
                .GroupBy(f => (f.GameName, f.ModID))
                .Select(mod => mod.First())
                .ToArray();

            var result = MessageBox.Show(
                $"Installation has completed, but you have installed {mods.Length} from the Nexus, would you like to" +
                " endorse these mods to show support to the authors? It will only take a few moments.", "Endorse Mods?",
                MessageBoxButton.YesNo, MessageBoxImage.Question);

            if (result != MessageBoxResult.Yes) return;

            // Shuffle mods so that if we hit a API limit we don't always miss the same mods
            var r = new Random();
            for (var i = 0; i < mods.Length; i++)
            {
                var a = r.Next(mods.Length);
                var b = r.Next(mods.Length);
                var tmp = mods[a];
                mods[a] = mods[b];
                mods[b] = tmp;
            }

            await mods.PMap(Queue, async mod =>
            {
                var client = await NexusApiClient.Get();
                var er = await client.EndorseMod(mod);
                Utils.Log($"Endorsed {mod.GameName} - {mod.ModID} - Result: {er.message}");
            });
            Info("Done! You may now exit the application!");
        }

        private async Task BuildBSAs()
        {
            var bsas = ModList.Directives.OfType<CreateBSA>().ToList();
            Info($"Building {bsas.Count} bsa files");

            foreach (var bsa in bsas)
            {
                Status($"Building {bsa.To}");
                var sourceDir = Path.Combine(OutputFolder, Consts.BSACreationDir, bsa.TempID);

                using (var a = bsa.State.MakeBuilder())
                {
                    await bsa.FileStates.PMap(Queue, state =>
                    {
                        Status($"Adding {state.Path} to BSA");
                        using (var fs = File.OpenRead(Path.Combine(sourceDir, state.Path)))
                        {
                            a.AddFile(state, fs);
                        }
                    });

                    Info($"Writing {bsa.To}");
                    a.Build(Path.Combine(OutputFolder, bsa.To));
                }
            }

            var bsaDir = Path.Combine(OutputFolder, Consts.BSACreationDir);
            if (Directory.Exists(bsaDir))
            {
                Info($"Removing temp folder {Consts.BSACreationDir}");
                Utils.DeleteDirectory(bsaDir);
            }
        }

        private async Task InstallIncludedFiles()
        {
            Info("Writing inline files");
            await ModList.Directives
                .OfType<InlineFile>()
                .PMap(Queue, directive =>
                {
                    Status($"Writing included file {directive.To}");
                    var outPath = Path.Combine(OutputFolder, directive.To);
                    if (File.Exists(outPath)) File.Delete(outPath);
                    if (directive is RemappedInlineFile)
                        WriteRemappedFile((RemappedInlineFile)directive);
                    else if (directive is CleanedESM)
                        GenerateCleanedESM((CleanedESM)directive);
                    else
                        File.WriteAllBytes(outPath, LoadBytesFromPath(directive.SourceDataID));
                });
        }

        private void GenerateCleanedESM(CleanedESM directive)
        {
            var filename = Path.GetFileName(directive.To);
            var gameFile = Path.Combine(GameFolder, "Data", filename);
            Info($"Generating cleaned ESM for {filename}");
            if (!File.Exists(gameFile)) throw new InvalidDataException($"Missing {filename} at {gameFile}");
            Status($"Hashing game version of {filename}");
            var sha = gameFile.FileHash();
            if (sha != directive.SourceESMHash)
                throw new InvalidDataException(
                    $"Cannot patch {filename} from the game folder hashes don't match have you already cleaned the file?");

            var patchData = LoadBytesFromPath(directive.SourceDataID);
            var toFile = Path.Combine(OutputFolder, directive.To);
            Status($"Patching {filename}");
            using (var output = File.OpenWrite(toFile))
            using (var input = File.OpenRead(gameFile))
            {
                BSDiff.Apply(input, () => new MemoryStream(patchData), output);
            }
        }

        private void SetScreenSizeInPrefs()
        {
            foreach (var file in Directory.EnumerateFiles(Path.Combine(OutputFolder, "profiles"), "*refs.ini",
                DirectoryEnumerationOptions.Recursive))
            {
                var parser = new FileIniDataParser();
                var data = parser.ReadFile(file);
                if (data.Sections["Display"]["iSize W"] != null && data.Sections["Display"]["iSize H"] != null)
                {
                    data.Sections["Display"]["iSize W"] = SystemParameters.PrimaryScreenWidth.ToString();
                    data.Sections["Display"]["iSize H"] = SystemParameters.PrimaryScreenHeight.ToString();
                }

                parser.WriteFile(file, data);
            }
        }

        private void WriteRemappedFile(RemappedInlineFile directive)
        {
            var data = Encoding.UTF8.GetString(LoadBytesFromPath(directive.SourceDataID));

            data = data.Replace(Consts.GAME_PATH_MAGIC_BACK, GameFolder);
            data = data.Replace(Consts.GAME_PATH_MAGIC_DOUBLE_BACK, GameFolder.Replace("\\", "\\\\"));
            data = data.Replace(Consts.GAME_PATH_MAGIC_FORWARD, GameFolder.Replace("\\", "/"));

            data = data.Replace(Consts.MO2_PATH_MAGIC_BACK, OutputFolder);
            data = data.Replace(Consts.MO2_PATH_MAGIC_DOUBLE_BACK, OutputFolder.Replace("\\", "\\\\"));
            data = data.Replace(Consts.MO2_PATH_MAGIC_FORWARD, OutputFolder.Replace("\\", "/"));

            data = data.Replace(Consts.DOWNLOAD_PATH_MAGIC_BACK, DownloadFolder);
            data = data.Replace(Consts.DOWNLOAD_PATH_MAGIC_DOUBLE_BACK, DownloadFolder.Replace("\\", "\\\\"));
            data = data.Replace(Consts.DOWNLOAD_PATH_MAGIC_FORWARD, DownloadFolder.Replace("\\", "/"));

            File.WriteAllText(Path.Combine(OutputFolder, directive.To), data);
        }
    }
}<|MERGE_RESOLUTION|>--- conflicted
+++ resolved
@@ -38,14 +38,9 @@
 
         protected override async Task<bool> _Begin(CancellationToken cancel)
         {
-<<<<<<< HEAD
             if (cancel.IsCancellationRequested) return false;
             ConfigureProcessor(18, await RecommendQueueSize());
-            var game = GameRegistry.Games[ModList.GameType];
-=======
-            ConfigureProcessor(18, RecommendQueueSize());
             var game = ModList.GameType.MetaData();
->>>>>>> 2ec76052
 
             if (GameFolder == null)
                 GameFolder = game.GameLocation();
