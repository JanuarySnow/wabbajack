﻿using System;
using System.Reactive;
using System.Reactive.Linq;
using System.Security;
using System.Threading.Tasks;
using CG.Web.MegaApiClient;
using Newtonsoft.Json;
using ReactiveUI;
using Wabbajack.Common;
using Wabbajack.Common.Serialization.Json;

namespace Wabbajack.Lib.Downloaders
{
    public class MegaDownloader : IUrlDownloader, INeedsLoginCredentials
    {
        public MegaApiClient MegaApiClient;
        private const string DataName = "mega-cred";

        [JsonName("MEGAAuthInfos")]
        //https://github.com/gpailler/MegaApiClient/blob/master/MegaApiClient/MegaApiClient.cs#L1242
        internal class MEGAAuthInfos
        {
            [JsonProperty] 
            public string Email { get; private set; } = string.Empty;

            [JsonProperty]
            public string Hash { get; private set; } = string.Empty;

            [JsonProperty]
            public byte[]? PasswordAesKey { get; private set; }

            [JsonProperty]
            public string MFAKey { get; private set; } = string.Empty;

            public static MEGAAuthInfos ToMEGAAuthInfos(MegaApiClient.AuthInfos infos)
            {
                return new MEGAAuthInfos
                {
                    Email = infos.Email,
                    Hash = infos.Hash,
                    PasswordAesKey = infos.PasswordAesKey
                };
            }

            public MegaApiClient.AuthInfos ToAuthInfos()
            {
                //TODO: MFAKey in the update
                return new MegaApiClient.AuthInfos(Email, Hash, PasswordAesKey);
            }
        }

        public LoginReturnMessage LoginWithCredentials(string username, SecureString password)
        {
            MegaApiClient.AuthInfos authInfos;

            try
            {
                authInfos = MegaApiClient.GenerateAuthInfos(username, password.ToNormalString());
            }
            catch (ApiException e)
            {
                return e.ApiResultCode switch
                {
                    ApiResultCode.BadArguments => new LoginReturnMessage($"Email or password was wrong! {e.Message}",
                        true),
                    ApiResultCode.InternalError => new LoginReturnMessage(
                        $"Internal error occured! Please report this to the Wabbajack Team! {e.Message}", true),
                    _ => new LoginReturnMessage($"Error generating authentication information! {e.Message}", true)
                };
            }
            
            try
            {
                MegaApiClient.Login(authInfos);
            }
            catch (ApiException e)
            {
                return e.ApiResultCode switch
                {
                    ApiResultCode.TwoFactorAuthenticationError => new LoginReturnMessage(
                        $"Two-Factor Authentication needs to be disabled before login! {e.Message}", true),
                    ApiResultCode.InternalError => new LoginReturnMessage(
                        $"Internal error occured! Please report this to the Wabbajack Team! {e.Message}", true),
                    _ => new LoginReturnMessage($"Error during login: {e.Message}", true)
                };
            }

            if (MegaApiClient.IsLoggedIn)
            {
                var infos = MEGAAuthInfos.ToMEGAAuthInfos(authInfos);
                infos.ToEcryptedJson(DataName);
            }

            return new LoginReturnMessage("Logged in successfully, you can now close this window.",
                !MegaApiClient.IsLoggedIn || !Utils.HaveEncryptedJson(DataName));
        }

        public MegaDownloader()
        {
            MegaApiClient = new MegaApiClient();

            TriggerLogin = ReactiveCommand.Create(() => { },
                IsLoggedIn.Select(b => !b).ObserveOnGuiThread());

            ClearLogin = ReactiveCommand.Create(() => Utils.CatchAndLog(() => Utils.DeleteEncryptedJson(DataName)),
                IsLoggedIn.ObserveOnGuiThread());
        }

        public async Task<AbstractDownloadState?> GetDownloaderState(dynamic archiveINI, bool quickMode)
        {
            var url = archiveINI?.General?.directURL;
            return GetDownloaderState(url);
        }

        public AbstractDownloadState? GetDownloaderState(string url)
        {
            if (url != null && (url.StartsWith(Consts.MegaPrefix) || url.StartsWith(Consts.MegaFilePrefix)))
                return new State(url);
            return null;
        }

        public async Task Prepare()
        {
        }

        [JsonName("MegaDownloader")]
        public class State : HTTPDownloader.State
        {
            public State(string url) 
                : base(url)
            {
            }

            private static MegaApiClient MegaApiClient => DownloadDispatcher.GetInstance<MegaDownloader>().MegaApiClient;

            private static AsyncLock _loginLock = new AsyncLock();
            private static async Task MegaLogin()
            {
                using var _ = await _loginLock.WaitAsync();

                if (MegaApiClient.IsLoggedIn)
                    return;

                if (!Utils.HaveEncryptedJson(DataName))
                {
                    Utils.Status("Logging into MEGA (as anonymous)");
                    await MegaApiClient.LoginAnonymousAsync();
                }
                else
                {
                    Utils.Status("Logging into MEGA with saved credentials.");
<<<<<<< HEAD
                    var infos = Utils.FromEncryptedJson<MEGAAuthInfos>(DataName);
                    var authInfo = infos.ToAuthInfos();
                    MegaApiClient.Login(authInfo);
=======
                    var authInfo = Utils.FromEncryptedJson<MegaApiClient.AuthInfos>(DataName);
                    await MegaApiClient.LoginAsync(authInfo);
>>>>>>> 30f6b029
                }
            }

            public override async Task<bool> Download(Archive a, AbsolutePath destination)
            {
                await MegaLogin();

                var fileLink = new Uri(Url);
                Utils.Status($"Downloading MEGA file: {a.Name}");
                await MegaApiClient.DownloadFileAsync(fileLink, (string)destination, new Progress<double>(p => Utils.Status($"Downloading MEGA File: {a.Name}", Percent.FactoryPutInRange(p))));
                return true;
            }

            public override async Task<bool> Verify(Archive a)
            {
                await MegaLogin();

                var fileLink = new Uri(Url);
                try
                {
                    var node = await MegaApiClient.GetNodeFromLinkAsync(fileLink);
                    return node != null;
                }
                catch (Exception)
                {
                    return false;
                }
            }
        }

        public ReactiveCommand<Unit, Unit> TriggerLogin { get; }
        public ReactiveCommand<Unit, Unit> ClearLogin { get; }
        public IObservable<bool> IsLoggedIn => Utils.HaveEncryptedJsonObservable(DataName);
        public string SiteName => "MEGA";
        public IObservable<string> MetaInfo => Observable.Return("");
        public Uri SiteURL => new Uri("https://mega.nz/");
        public Uri IconUri => new Uri("https://mega.nz/favicon.ico");
    }
}<|MERGE_RESOLUTION|>--- conflicted
+++ resolved
@@ -149,14 +149,9 @@
                 else
                 {
                     Utils.Status("Logging into MEGA with saved credentials.");
-<<<<<<< HEAD
                     var infos = Utils.FromEncryptedJson<MEGAAuthInfos>(DataName);
                     var authInfo = infos.ToAuthInfos();
-                    MegaApiClient.Login(authInfo);
-=======
-                    var authInfo = Utils.FromEncryptedJson<MegaApiClient.AuthInfos>(DataName);
                     await MegaApiClient.LoginAsync(authInfo);
->>>>>>> 30f6b029
                 }
             }
 
