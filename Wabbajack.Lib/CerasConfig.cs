﻿using Ceras;
using Compression.BSA;
using Wabbajack.Common;
using Wabbajack.Lib.Downloaders;
using Wabbajack.VirtualFileSystem;

namespace Wabbajack.Lib
{
    public class CerasConfig
    {
        public static readonly SerializerConfig Config;

        static CerasConfig()
        {
            Config = new SerializerConfig
            {
                KnownTypes =
                {
                    typeof(ModList), typeof(Game), typeof(Directive), typeof(IgnoredDirectly),
                    typeof(NoMatch), typeof(InlineFile), typeof(PropertyType), typeof(CleanedESM),
                    typeof(RemappedInlineFile), typeof(FromArchive), typeof(CreateBSA), typeof(PatchedFromArchive),
                    typeof(SourcePatch), typeof(MergedPatch), typeof(Archive), typeof(IndexedArchive), typeof(IndexedEntry),
                    typeof(IndexedArchiveEntry), typeof(BSAIndexedEntry), typeof(VirtualFile),
                    typeof(ArchiveStateObject), typeof(FileStateObject), typeof(IDownloader),
                    typeof(IUrlDownloader), typeof(AbstractDownloadState), typeof(ManualDownloader.State),
                    typeof(DropboxDownloader), typeof(GoogleDriveDownloader.State), typeof(HTTPDownloader.State),
                    typeof(MegaDownloader.State), typeof(ModDBDownloader.State), typeof(NexusDownloader.State),
                    typeof(BSAStateObject), typeof(BSAFileStateObject), typeof(BA2StateObject), typeof(BA2DX10EntryState),
                    typeof(BA2FileEntryState), typeof(MediaFireDownloader.State), typeof(ArchiveMeta),
                    typeof(PropertyFile), typeof(SteamMeta), typeof(SteamWorkshopDownloader), typeof(SteamWorkshopDownloader.State),
                    typeof(LoversLabDownloader.State), typeof(GameFileSourceDownloader.State), typeof(VectorPlexusDownloader.State),
<<<<<<< HEAD
                    typeof(DeadlyStreamDownloader.State), typeof(AFKModsDownloader.State), typeof(TESAllianceDownloader.State),
                    typeof(TES3ArchiveState), typeof(TES3FileState)
=======
                    typeof(DeadlyStreamDownloader.State), typeof(AFKModsDownloader.State), typeof(TESAllianceDownloader.State), 
                    typeof(BethesdaNetDownloader.State)
>>>>>>> 2cadc5e9
                },
            };
            Config.VersionTolerance.Mode = VersionToleranceMode.Standard;
        }
    }
}<|MERGE_RESOLUTION|>--- conflicted
+++ resolved
@@ -29,13 +29,8 @@
                     typeof(BA2FileEntryState), typeof(MediaFireDownloader.State), typeof(ArchiveMeta),
                     typeof(PropertyFile), typeof(SteamMeta), typeof(SteamWorkshopDownloader), typeof(SteamWorkshopDownloader.State),
                     typeof(LoversLabDownloader.State), typeof(GameFileSourceDownloader.State), typeof(VectorPlexusDownloader.State),
-<<<<<<< HEAD
                     typeof(DeadlyStreamDownloader.State), typeof(AFKModsDownloader.State), typeof(TESAllianceDownloader.State),
-                    typeof(TES3ArchiveState), typeof(TES3FileState)
-=======
-                    typeof(DeadlyStreamDownloader.State), typeof(AFKModsDownloader.State), typeof(TESAllianceDownloader.State), 
-                    typeof(BethesdaNetDownloader.State)
->>>>>>> 2cadc5e9
+                    typeof(TES3ArchiveState), typeof(TES3FileState), typeof(BethesdaNetDownloader.State)
                 },
             };
             Config.VersionTolerance.Mode = VersionToleranceMode.Standard;
